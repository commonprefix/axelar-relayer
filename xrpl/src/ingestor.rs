use crate::config::XRPLConfig;
use crate::utils::message_id_from_retry_task;
use crate::xrpl_transaction::{PgXrplTransactionModel, XrplTransaction, XrplTransactionStatus};
use axelar_wasm_std::{msg_id::HexTxHash, nonempty};
use base64::prelude::*;
use interchain_token_service::TokenId;
use regex::Regex;
use relayer_base::gmp_api::gmp_types::{CannotExecuteMessageReason, RetryTask, VerificationStatus};
use relayer_base::ingestor::IngestorTrait;
use relayer_base::models::task_retries::{PgTaskRetriesModel, TaskRetries};
use relayer_base::subscriber::ChainTransaction;
use relayer_base::utils::extract_from_xrpl_memo;
use relayer_base::{
    database::Database,
    error::{ITSTranslationError, IngestorError},
    gmp_api::{
        gmp_types::{
            self, Amount, BroadcastRequest, CommonEventFields, ConstructProofTask, Event,
            EventMetadata, GatewayV2Message, MessageExecutedEventMetadata, MessageExecutionStatus,
            QueryRequest, ReactToWasmEventTask, VerifyTask,
        },
        GmpApi,
    },
    models::Model,
    payload_cache::{PayloadCache, PayloadCacheValue},
    price_view::PriceView,
    utils::{
        convert_token_amount_to_drops, event_attribute, extract_and_decode_memo,
        extract_hex_xrpl_memo, parse_gas_fee_amount, parse_message_from_context,
        parse_payment_amount, xrpl_tx_from_hash,
    },
};
use router_api::{ChainNameRaw, CrossChainId};
use rust_decimal::Decimal;
use std::ops::Sub;
use std::{collections::HashMap, str::FromStr, sync::Arc, vec};
use tracing::{debug, error, info, warn};
use xrpl_amplifier_types::error::XRPLError;
use xrpl_amplifier_types::{
    msg::{
        WithCrossChainId, WithPayload, XRPLAddGasMessage, XRPLAddReservesMessage,
        XRPLCallContractMessage, XRPLInterchainTransferMessage, XRPLMessage, XRPLMessageType,
        XRPLProverMessage,
    },
    types::{XRPLAccountId, XRPLPaymentAmount},
};
use xrpl_api::Transaction;
use xrpl_api::{Memo, PaymentTransaction};
use xrpl_gateway::msg::{CallContract, InterchainTransfer, MessageWithPayload};
use relayer_base::payload_cache::PayloadCacheTrait;

const MAX_TASK_RETRIES: i32 = 5;

pub struct XrplIngestorModels {
    pub xrpl_transaction_model: PgXrplTransactionModel,
    pub task_retries: PgTaskRetriesModel,
}

pub struct XrplIngestor<DB: Database> {
    client: xrpl_http_client::Client,
    gmp_api: Arc<GmpApi>,
    config: XRPLConfig,
    price_view: PriceView<DB>,
    payload_cache: PayloadCache<DB>,
    models: XrplIngestorModels,
}

impl<DB: Database> XrplIngestor<DB> {
    pub fn new(
        gmp_api: Arc<GmpApi>,
        config: XRPLConfig,
        price_view: PriceView<DB>,
        payload_cache: PayloadCache<DB>,
        models: XrplIngestorModels,
    ) -> Self {
        let client = xrpl_http_client::Client::builder()
            .base_url(&config.xrpl_rpc)
            .build();
        Self {
            gmp_api,
            config,
            client,
            price_view,
            payload_cache,
            models,
        }
    }
    pub async fn handle_payment(
        &self,
        payment: PaymentTransaction,
    ) -> Result<Vec<Event>, IngestorError> {
        match self.build_xrpl_message(&payment).await {
            Ok(message_with_payload) => match &message_with_payload.message {
                XRPLMessage::InterchainTransferMessage(_) | XRPLMessage::CallContractMessage(_) => {
                    self.handle_gmp_message(&message_with_payload).await
                }
                XRPLMessage::AddGasMessage(_) => {
                    self.handle_add_gas_message(&message_with_payload).await
                }
                XRPLMessage::AddReservesMessage(_) => {
                    self.handle_add_reserves_message(&message_with_payload)
                        .await
                }
                _ => Ok(vec![]),
            },
            Err(e) => {
                warn!("Failed to build XRPL user message: {}", e);
                Ok(vec![])
            }
        }
    }

    pub async fn handle_gmp_message(
        &self,
        xrpl_message_with_payload: &WithPayload<XRPLMessage>,
    ) -> Result<Vec<Event>, IngestorError> {

        let mut events = vec![];

        events.push(
            match self
                .call_event_from_message(xrpl_message_with_payload)
                .await
            {
                Ok(maybe_event) => match maybe_event {
                    Some(event) => event,
                    None => {
                        return Ok(vec![]);
                    }
                },
                Err(e) => return Err(e),
            },
        );

        let token_id = self
            .get_token_id(&xrpl_message_with_payload.message)
            .await?;

        events.push(
            self.gas_credit_event_from_payment(xrpl_message_with_payload, token_id)
                .await?,
        );

        if matches!(
            xrpl_message_with_payload.message,
            XRPLMessage::InterchainTransferMessage(_)
        ) {
            events.push(
                self.its_interchain_transfer_event(
                    xrpl_message_with_payload.message.clone(),
                    token_id,
                )
                .await?,
            );
        }

        Ok(events)
    }

    pub async fn verify_message(&self, message: &XRPLMessage) -> Result<(), IngestorError> {
        let execute_msg = xrpl_gateway::msg::ExecuteMsg::VerifyMessages(vec![message.clone()]);

        let request =
            BroadcastRequest::Generic(serde_json::to_value(&execute_msg).map_err(|e| {
                IngestorError::GenericError(format!("Failed to serialize VerifyMessages: {}", e))
            })?);

        let verify_tx_hash = self
            .gmp_api
            .post_broadcast(
                self.config
                    .common_config
                    .axelar_contracts
                    .chain_gateway
                    .clone(),
                &request,
            )
            .await
            .map_err(|e| IngestorError::GenericError(e.to_string()))?;

        let xrpl_tx_hash = message.tx_id().tx_hash_as_hex_no_prefix();
        self.models
            .xrpl_transaction_model
            .update_verify_tx(&xrpl_tx_hash, &verify_tx_hash)
            .await
            .map_err(|e| IngestorError::GenericError(e.to_string()))?;

        info!(
            "VerifyMessage({}) tx hash: {}",
            message.tx_id(),
            verify_tx_hash
        );

        Ok(())
    }

    pub async fn handle_add_gas_message(
        &self,
        xrpl_message_with_payload: &WithPayload<XRPLMessage>,
    ) -> Result<Vec<Event>, IngestorError> {
        let token_id = self
            .get_token_id(&xrpl_message_with_payload.message)
            .await?;

        let gas_credit_event = self
            .gas_credit_event_from_payment(xrpl_message_with_payload, token_id)
            .await?;

        self.verify_message(&xrpl_message_with_payload.message)
            .await?;

        Ok(vec![gas_credit_event])
    }

    pub async fn handle_add_reserves_message(
        &self,
        xrpl_message_with_payload: &WithPayload<XRPLMessage>,
    ) -> Result<Vec<Event>, IngestorError> {
        self.verify_message(&xrpl_message_with_payload.message)
            .await?;

        Ok(vec![])
    }

    pub async fn handle_prover_tx(&self, tx: Transaction) -> Result<Vec<Event>, IngestorError> {
        let unsigned_tx_hash = extract_and_decode_memo(&tx.common().memos, "unsigned_tx_hash")
            .map_err(|e| IngestorError::GenericError(e.to_string()))?;
        let unsigned_tx_hash_bytes = hex::decode(&unsigned_tx_hash).map_err(|e| {
            IngestorError::GenericError(format!("Failed to decode unsigned tx hash: {}", e))
        })?;

        self.verify_message(&XRPLMessage::ProverMessage(XRPLProverMessage {
            tx_id: HexTxHash::new(
                std::convert::TryInto::<[u8; 32]>::try_into(
                    hex::decode(tx.common().hash.clone().ok_or_else(|| {
                        IngestorError::GenericError("Transaction missing hash".into())
                    })?)
                    .map_err(|_| IngestorError::GenericError("Cannot decode tx hash".into()))?,
                )
                .map_err(|_| {
                    IngestorError::GenericError(
                        "Cannot convert tx hash to bytes: invalid length".into(),
                    )
                })?,
            ),
            unsigned_tx_hash: HexTxHash::new(
                std::convert::TryInto::<[u8; 32]>::try_into(unsigned_tx_hash_bytes).map_err(
                    |_| {
                        IngestorError::GenericError(
                            "Cannot convert unsigned tx hash to bytes: invalid length".into(),
                        )
                    },
                )?,
            ),
        }))
        .await?;

        Ok(vec![])
    }

    async fn get_token_id(
        &self,
        xrpl_message: &XRPLMessage,
    ) -> Result<Option<TokenId>, IngestorError> {
        let token = match xrpl_message {
            XRPLMessage::InterchainTransferMessage(message) => message.transfer_amount.clone(),
            XRPLMessage::CallContractMessage(message) => message.gas_fee_amount.clone(),
            XRPLMessage::AddGasMessage(message) => message.amount.clone(),
            _ => {
                return Err(IngestorError::GenericError(
                    "Unsupported payment type".to_owned(),
                ))
            }
        };

        match token {
            XRPLPaymentAmount::Issued(token, _) => {
                let query = xrpl_gateway::msg::QueryMsg::XrplTokenId(token);

                let request = QueryRequest::Generic(serde_json::to_value(&query).map_err(|e| {
                    IngestorError::GenericError(format!("Failed to serialize query: {}", e))
                })?);

                let response_body = self
                    .gmp_api
                    .post_query(
                        self.config
                            .common_config
                            .axelar_contracts
                            .chain_gateway
                            .clone(),
                        &request,
                    )
                    .await
                    .map_err(|e| {
                        IngestorError::GenericError(format!("Failed to get token id: {}", e))
                    })?;

                let token_id: TokenId = serde_json::from_str(&response_body).map_err(|e| {
                    IngestorError::GenericError(format!("Failed to parse token id: {}", e))
                })?;

                Ok(Some(token_id))
            }
            XRPLPaymentAmount::Drops(_) => Ok(None),
        }
    }

    async fn translate_message(
        &self,
        xrpl_message: &XRPLMessage,
        payload: &Option<nonempty::HexBinary>,
    ) -> Result<(Option<MessageWithPayload>, TokenId), ITSTranslationError> {
        let query = match xrpl_message {
            XRPLMessage::InterchainTransferMessage(message) => {
                xrpl_gateway::msg::QueryMsg::InterchainTransfer {
                    message: message.clone(),
                    payload: payload.clone(),
                }
            }
            XRPLMessage::CallContractMessage(message) => {
                xrpl_gateway::msg::QueryMsg::CallContract {
                    message: message.clone(),
                    payload: payload.clone().ok_or(ITSTranslationError::NoPayload(
                        "Payload is required for CallContractMessage".to_owned(),
                    ))?,
                }
            }
            _ => {
                return Err(ITSTranslationError::InvalidMessageType(format!(
                    "{:?}",
                    xrpl_message
                )))
            }
        };

        let request = QueryRequest::Generic(serde_json::to_value(&query).map_err(|e| {
            ITSTranslationError::SerializationError(format!("Failed to serialize query: {}", e))
        })?);

        debug!("Sending query: {:?}", request);

        let response_body = self
            .gmp_api
            .post_query(
                self.config
                    .common_config
                    .axelar_contracts
                    .chain_gateway
                    .clone(),
                &request,
            )
            .await
            .map_err(|e| ITSTranslationError::RequestError(e.to_string()))?;

        match xrpl_message {
            XRPLMessage::InterchainTransferMessage(_) => {
                let interchain_transfer_response: InterchainTransfer =
                    serde_json::from_str(&response_body).map_err(|e| {
                        ITSTranslationError::SerializationError(format!(
                            "Failed to parse InterchainTransfer Message: {}",
                            e
                        ))
                    })?;
                Ok((
                    interchain_transfer_response.message_with_payload,
                    interchain_transfer_response.token_id,
                ))
            }
            XRPLMessage::CallContractMessage(_) => {
                let contract_call_response: CallContract = serde_json::from_str(&response_body)
                    .map_err(|e| {
                        ITSTranslationError::SerializationError(format!(
                            "Failed to parse CallContract Message: {}",
                            e
                        ))
                    })?;
                Ok((
                    Some(contract_call_response.message_with_payload),
                    contract_call_response.gas_token_id,
                ))
            }
            _ => Err(ITSTranslationError::InvalidMessageType(format!(
                "{:?}",
                xrpl_message
            ))),
        }
    }

    async fn call_event_from_message(
        &self,
        xrpl_message_with_payload: &WithPayload<XRPLMessage>,
    ) -> Result<Option<Event>, IngestorError> {
        let xrpl_message = xrpl_message_with_payload.message.clone();

        let source_context = HashMap::from([(
            "xrpl_message".to_owned(),
            serde_json::to_string(&xrpl_message).map_err(|e| {
                IngestorError::GenericError(format!("Failed to serialize xrpl_message: {}", e))
            })?,
        )]);

        let translation_result = self
            .translate_message(&xrpl_message, &xrpl_message_with_payload.payload)
            .await;

        let message_with_payload = match translation_result {
            Err(
                ITSTranslationError::RequestError(e) | ITSTranslationError::SerializationError(e),
            ) => {
                return Err(IngestorError::GenericError(e));
            }
            Err(ITSTranslationError::InvalidMessageType(e) | ITSTranslationError::NoPayload(e)) => {
                warn!("ITS Translation: {}", e);
                return Ok(None);
            }
            Ok((message_with_payload, _)) => message_with_payload,
        };

        let message_with_payload = match message_with_payload {
            Some(message) => message,
            None => {
                warn!("ITS Translation: message_with_payload is None");
                return Ok(None);
            }
        };

        let xrpl_tx_hash = message_with_payload
            .message
            .cc_id
            .message_id
            .strip_prefix("0x")
            .ok_or(IngestorError::GenericError(
                "Message id is not prefixed with 0x".to_string(),
            ))?;

        self.models
            .xrpl_transaction_model
            .update_status(xrpl_tx_hash, XrplTransactionStatus::Initialized)
            .await
            .map_err(|e| IngestorError::GenericError(e.to_string()))?;

        let b64_payload = BASE64_STANDARD.encode(
            hex::decode(message_with_payload.payload.to_string()).map_err(|e| {
                IngestorError::GenericError(format!("Failed to decode payload: {}", e))
            })?,
        );

        Ok(Some(Event::Call {
            common: CommonEventFields {
                r#type: "CALL".to_owned(),
                event_id: format!("{}-call", xrpl_message.tx_id().to_string().to_lowercase()),
                meta: Some(EventMetadata {
                    tx_id: Some(xrpl_message.tx_id().to_string().to_lowercase()),
                    from_address: None,
                    finalized: None,
                    source_context: Some(source_context),
                    timestamp: chrono::Utc::now()
                        .to_rfc3339_opts(chrono::SecondsFormat::Secs, true),
                }),
            },
            message: GatewayV2Message {
                message_id: message_with_payload.message.cc_id.message_id.to_lowercase(),
                source_chain: message_with_payload.message.cc_id.source_chain.to_string(),
                source_address: message_with_payload.message.source_address.to_string(),
                destination_address: message_with_payload.message.destination_address.to_string(),
                payload_hash: hex::encode(message_with_payload.message.payload_hash),
            },
            destination_chain: message_with_payload.message.destination_chain.to_string(),
            payload: b64_payload,
        }))
    }

    pub async fn its_interchain_transfer_event(
        &self,
        xrpl_message: XRPLMessage,
        maybe_token_id: Option<TokenId>,
    ) -> Result<Event, IngestorError> {
        Ok(match xrpl_message {
            XRPLMessage::InterchainTransferMessage(message) => {
                let (transfer_amount, token_id) = match &message.transfer_amount {
                    XRPLPaymentAmount::Drops(amount) => {
                        let xrpl_token_id = self
                            .config
                            .common_config
                            .deployed_tokens
                            .iter()
                            .find(|(_, token_symbol)| token_symbol == &"XRP")
                            .ok_or(IngestorError::GenericError(
                                "XRP token id not found".to_string(),
                            ))?
                            .0;
                        (amount.to_string(), xrpl_token_id.to_owned())
                    }
                    XRPLPaymentAmount::Issued(_, amount) => {
                        if let Some(token_id) = maybe_token_id {
                            let amount =
                                Decimal::from_scientific(&amount.to_string()).map_err(|e| {
                                    IngestorError::GenericError(format!(
                                        "Failed to parse amount {}: {}",
                                        amount, e
                                    ))
                                })?;

                            let amount = convert_token_amount_to_drops(
                                &self.config.common_config,
                                amount,
                                &token_id.to_string(),
                                &self.price_view,
                            )
                            .await
                            .map_err(|e| IngestorError::GenericError(e.to_string()))?;

                            (amount, token_id.to_string())
                        } else {
                            return Err(IngestorError::GenericError(
                                "Token id can't be None for IOU transfer".to_owned(),
                            ));
                        }
                    }
                };
                Event::ITSInterchainTransfer {
                    common: CommonEventFields {
                        r#type: "ITS/INTERCHAIN_TRANSFER".to_owned(),
                        event_id: format!("its-interchain-transfer-{}", message.tx_id),
                        meta: Some(EventMetadata {
                            tx_id: Some(message.tx_id.to_string().to_lowercase()),
                            from_address: None,
                            finalized: None,
                            source_context: None,
                            timestamp: chrono::Utc::now()
                                .to_rfc3339_opts(chrono::SecondsFormat::Secs, true),
                        }),
                    },
                    message_id: message.tx_id.to_string(),
                    destination_chain: message.destination_chain.to_string(),
                    token_spent: Amount {
                        token_id: Some(token_id),
                        amount: transfer_amount,
                    },
                    source_address: message.source_address.to_string(),
                    destination_address: message.destination_address.to_string(),
                    data_hash: "0".repeat(32),
                }
            }
            _ => {
                return Err(IngestorError::GenericError(format!(
                    "Cannot create ITSInterchainTransfer event for message: {:?}",
                    xrpl_message
                )));
            }
        })
    }

    async fn gas_credit_event_from_payment(
        &self,
        xrpl_message_with_payload: &WithPayload<XRPLMessage>,
        maybe_token_id: Option<TokenId>,
    ) -> Result<Event, IngestorError> {
        let xrpl_message = xrpl_message_with_payload.message.clone();

        let tx_id = xrpl_message.tx_id().to_string().to_lowercase();
        let msg_id = match &xrpl_message {
            XRPLMessage::InterchainTransferMessage(_) => tx_id.clone(),
            XRPLMessage::CallContractMessage(_) => tx_id.clone(),
            XRPLMessage::AddGasMessage(message) => message.msg_id.to_string().to_lowercase(),
            _ => {
                return Err(IngestorError::GenericError(format!(
                    "Gas credit event not supported for this message type: {:?}",
                    xrpl_message
                )))
            }
        };

        let source_address = match &xrpl_message {
            XRPLMessage::InterchainTransferMessage(message) => message.source_address.to_string(),
            XRPLMessage::CallContractMessage(message) => message.source_address.to_string(),
            XRPLMessage::AddGasMessage(message) => message.source_address.to_string(),
            _ => {
                return Err(IngestorError::GenericError(
                    "Unsupported message type".to_owned(),
                ))
            }
        };

        let gas_fee_amount = match &xrpl_message {
            XRPLMessage::InterchainTransferMessage(message) => message.gas_fee_amount.clone(),
            XRPLMessage::CallContractMessage(message) => message.gas_fee_amount.clone(),
            XRPLMessage::AddGasMessage(message) => message.amount.clone(),
            _ => {
                return Err(IngestorError::GenericError(
                    "Unsupported message type".to_owned(),
                ))
            }
        };

        let gas_fee_amount_drops = match &gas_fee_amount {
            XRPLPaymentAmount::Drops(amount) => amount.to_string(),
            XRPLPaymentAmount::Issued(_, amount) => {
                if let Some(gas_token_id) = maybe_token_id {
                    let amount = Decimal::from_scientific(&amount.to_string()).map_err(|e| {
                        IngestorError::GenericError(format!(
                            "Failed to parse amount {}: {}",
                            amount, e
                        ))
                    })?;
                    debug!("Token transfer: {:?}", msg_id);
                    convert_token_amount_to_drops(
                        &self.config.common_config,
                        amount,
                        &gas_token_id.to_string(),
                        &self.price_view,
                    )
                    .await
                    .map_err(|e| IngestorError::GenericError(e.to_string()))?
                } else {
                    return Err(IngestorError::GenericError(
                        "Gas token id can't be None for IOU transfer".to_owned(),
                    ));
                }
            }
        };

        Ok(Event::GasCredit {
            common: CommonEventFields {
                r#type: "GAS_CREDIT".to_owned(),
                event_id: format!("{}-gas", tx_id),
                meta: Some(EventMetadata {
                    tx_id: Some(xrpl_message.tx_id().to_string().to_lowercase()),
                    from_address: None,
                    finalized: None,
                    source_context: None,
                    timestamp: chrono::Utc::now()
                        .to_rfc3339_opts(chrono::SecondsFormat::Secs, true),
                }),
            },
            message_id: msg_id,
            refund_address: source_address,
            payment: gmp_types::Amount {
                token_id: None,
                amount: gas_fee_amount_drops,
            },
        })
    }

    pub async fn confirm_add_gas_message_request(
        &self,
        message: &XRPLAddGasMessage,
    ) -> Result<(String, BroadcastRequest), IngestorError> {
        let execute_msg =
            xrpl_gateway::msg::ExecuteMsg::ConfirmAddGasMessages(vec![message.clone()]);
        let request =
            BroadcastRequest::Generic(serde_json::to_value(&execute_msg).map_err(|e| {
                IngestorError::GenericError(format!(
                    "Failed to serialize ConfirmAddGasMessages: {}",
                    e
                ))
            })?);
        Ok((
            self.config
                .common_config
                .axelar_contracts
                .chain_gateway
                .clone(),
            request,
        ))
    }

    pub async fn confirm_add_reserves_message_request(
        &self,
        message: &XRPLAddReservesMessage,
    ) -> Result<(String, BroadcastRequest), IngestorError> {
        let execute_msg = xrpl_multisig_prover::msg::ExecuteMsg::ConfirmAddReservesMessage {
            add_reserves_message: message.clone(),
        };
        let request =
            BroadcastRequest::Generic(serde_json::to_value(&execute_msg).map_err(|e| {
                IngestorError::GenericError(format!(
                    "Failed to serialize ConfirmAddReservesMessage: {}",
                    e
                ))
            })?);
        Ok((
            self.config
                .common_config
                .axelar_contracts
                .chain_multisig_prover
                .clone(),
            request,
        ))
    }

    pub async fn confirm_prover_message_request(
        &self,
        tx: &Transaction,
    ) -> Result<(String, BroadcastRequest), IngestorError> {
        let tx_common = tx.common();

        let tx_hash = tx_common.hash.clone().ok_or_else(|| {
            IngestorError::GenericError("Transaction missing field 'hash'".into())
        })?;
        let tx_hash_bytes = hex::decode(&tx_hash)
            .map_err(|e| IngestorError::GenericError(format!("Failed to decode tx hash: {}", e)))?;

        let unsigned_tx_hash = extract_and_decode_memo(&tx_common.memos, "unsigned_tx_hash")
            .map_err(|e| IngestorError::GenericError(e.to_string()))?;
        let unsigned_tx_hash_bytes = hex::decode(&unsigned_tx_hash).map_err(|e| {
            IngestorError::GenericError(format!("Failed to decode unsigned tx hash: {}", e))
        })?;

        let execute_msg = xrpl_multisig_prover::msg::ExecuteMsg::ConfirmProverMessage {
            prover_message: XRPLProverMessage {
                tx_id: HexTxHash::new(
                    std::convert::TryInto::<[u8; 32]>::try_into(tx_hash_bytes).map_err(|_| {
                        IngestorError::GenericError("Invalid length of tx hash bytes".into())
                    })?,
                ),
                unsigned_tx_hash: HexTxHash::new(
                    std::convert::TryInto::<[u8; 32]>::try_into(unsigned_tx_hash_bytes).map_err(
                        |_| {
                            IngestorError::GenericError(
                                "Invalid length of unsigned tx hash bytes".into(),
                            )
                        },
                    )?,
                ),
            },
        };
        let request =
            BroadcastRequest::Generic(serde_json::to_value(&execute_msg).map_err(|e| {
                IngestorError::GenericError(format!("Failed to serialize ConfirmTxStatus: {}", e))
            })?);
        Ok((
            self.config
                .common_config
                .axelar_contracts
                .chain_multisig_prover
                .clone(),
            request,
        ))
    }

    pub async fn route_incoming_message_request(
        &self,
        xrpl_message: &XRPLMessage,
    ) -> Result<(String, BroadcastRequest), IngestorError> {
        let payload_hash =
            match &xrpl_message {
                XRPLMessage::InterchainTransferMessage(msg) => msg.payload_hash,
                XRPLMessage::CallContractMessage(msg) => Some(msg.payload_hash),
                _ => return Err(IngestorError::GenericError(
                    "Routing only supported for InterchainTransferMessage and CallContractMessage"
                        .to_owned(),
                )),
            };

        let mut payload = None;
        if payload_hash.is_some() {
            let payload_string = self
                .gmp_api
                .get_payload(&hex::encode(payload_hash.ok_or(
                    IngestorError::GenericError("Payload hash is None".to_owned()),
                )?))
                .await
                .map_err(|e| {
                    IngestorError::GenericError(format!("Failed to get payload from cache: {}", e))
                })?;
            let payload_bytes = hex::decode(payload_string).map_err(|e| {
                IngestorError::GenericError(format!("Failed to decode payload: {}", e))
            })?;
            payload = Some(payload_bytes.try_into().map_err(|e| {
                IngestorError::GenericError(format!(
                    "Failed to convert payload bytes to array: {}",
                    e
                ))
            })?);
        }
        let execute_msg = xrpl_gateway::msg::ExecuteMsg::RouteIncomingMessages(vec![WithPayload {
            message: xrpl_message.clone(),
            payload,
        }]);
        let request =
            BroadcastRequest::Generic(serde_json::to_value(&execute_msg).map_err(|e| {
                IngestorError::GenericError(format!(
                    "Failed to serialize RouteIncomingMessages: {}",
                    e
                ))
            })?);
        Ok((
            self.config
                .common_config
                .axelar_contracts
                .chain_gateway
                .clone(),
            request,
        ))
    }

    pub async fn handle_successful_routing(
        &self,
        xrpl_message: XRPLMessage,
        prover_tx: Option<Transaction>,
        task: ReactToWasmEventTask,
    ) -> Result<(), IngestorError> {
        match xrpl_message {
            XRPLMessage::ProverMessage(_) => {
                match prover_tx.ok_or(IngestorError::GenericError(
                    "Prover transaction is None".to_owned(),
                ))? {
                    Transaction::Payment(tx) => {
                        let tx_status: String = serde_json::from_str(
                            event_attribute(&task.task.event, "status")
                                .ok_or_else(|| {
                                    IngestorError::GenericError(
                                        "QuorumReached event for ProverMessage missing status"
                                            .to_owned(),
                                    )
                                })?
                                .as_str(),
                        )
                        .map_err(|e| {
                            IngestorError::GenericError(format!("Failed to parse status: {}", e))
                        })?;

                        let status = match tx_status.as_str() {
                            "succeeded_on_source_chain" => MessageExecutionStatus::SUCCESSFUL,
                            _ => MessageExecutionStatus::REVERTED,
                        };

                        let common = tx.common;
                        let message_id = extract_hex_xrpl_memo(common.memos.clone(), "message_id")
                            .map_err(|e| {
                                IngestorError::GenericError(format!(
                                    "Failed to extract message_id from memos: {}",
                                    e
                                ))
                            })?;
                        let source_chain =
                            extract_hex_xrpl_memo(common.memos.clone(), "source_chain").map_err(
                                |e| {
                                    IngestorError::GenericError(format!(
                                        "Failed to extract source_chain from memos: {}",
                                        e
                                    ))
                                },
                            )?;

                        let maybe_tx_result = common.meta.map(|meta| meta.transaction_result);

                        // TODO: Don't send if the tx failed
                        // TODO: MessageExecuted could be moved earlier, right after broadcasting the message
                        let event = Event::MessageExecuted {
                            common: CommonEventFields {
                                r#type: "MESSAGE_EXECUTED".to_owned(),
                                event_id: common.hash.clone().ok_or(
                                    IngestorError::GenericError(
                                        "Transaction missing field 'hash'".into(),
                                    ),
                                )?,
                                meta: Some(MessageExecutedEventMetadata {
                                    common_meta: EventMetadata {
                                        tx_id: common.hash,
                                        from_address: None,
                                        finalized: None,
                                        source_context: None,
                                        timestamp: chrono::Utc::now()
                                            .to_rfc3339_opts(chrono::SecondsFormat::Secs, true),
                                    },
                                    command_id: None,
                                    child_message_ids: None,
                                    revert_reason: if status == MessageExecutionStatus::REVERTED {
                                        maybe_tx_result.map(|tx_result| {
                                            serde_json::to_string(&tx_result).unwrap_or_default()
                                        })
                                    } else {
                                        None
                                    },
                                }),
                            },
                            message_id: message_id.to_string(),
                            source_chain: source_chain.to_string(),
                            status,
                            cost: Amount {
                                token_id: None,
                                amount: common.fee,
                            },
                        };
                        let events_response =
                            self.gmp_api.post_events(vec![event]).await.map_err(|e| {
                                IngestorError::GenericError(format!(
                                    "Failed to broadcast message: {}",
                                    e
                                ))
                            })?;
                        let response =
                            events_response.first().ok_or(IngestorError::GenericError(
                                "Failed to get response from posting events".to_owned(),
                            ))?;
                        if response.status != "ACCEPTED" {
                            return Err(IngestorError::GenericError(format!(
                                "Failed to post event: {}",
                                response.error.clone().unwrap_or_default()
                            )));
                        }
                        Ok(())
                    }
                    _ => Ok(()),
                }
            }
            _ => Ok(()),
        }
    }

    async fn parse_payload_and_payload_hash(
        &self,
        memos: &Option<Vec<Memo>>,
    ) -> Result<(Option<String>, Option<String>), IngestorError> {
        let payload_hash_memo = extract_from_xrpl_memo(memos.clone(), "payload_hash");
        let payload_memo = extract_from_xrpl_memo(memos.clone(), "payload");

        // Payment transaction must not contain both 'payload' and 'payload_hash' memos.
        if payload_memo.is_ok() && payload_hash_memo.is_ok() {
            return Err(IngestorError::GenericError(
                "Payment transaction cannot have both 'payload' and 'payload_hash' memos"
                    .to_owned(),
            ));
        }

        if let Ok(payload_str) = payload_memo {
            // If we have 'payload', store it in the cache and receive the payload_hash.
            let hash = self
                .gmp_api
                .post_payload(&hex::decode(payload_str.clone()).map_err(|e| {
                    IngestorError::GenericError(format!("Failed to decode payload: {}", e))
                })?)
                .await
                .map_err(|e| {
                    IngestorError::GenericError(format!("Failed to store payload in cache: {}", e))
                })?;
            Ok((Some(payload_str), Some(hash)))
        } else if let Ok(payload_hash_str) = payload_hash_memo {
            // If we have 'payload_hash', retrieve payload from the cache.
            let payload_retrieved =
                self.gmp_api
                    .get_payload(&payload_hash_str)
                    .await
                    .map_err(|e| {
                        IngestorError::GenericError(format!(
                            "Failed to get payload from cache: {}",
                            e
                        ))
                    })?;
            Ok((Some(payload_retrieved), Some(payload_hash_str)))
        } else {
            Ok((None, None))
        }
    }

    async fn build_xrpl_message(
        &self,
        payment: &PaymentTransaction,
    ) -> Result<WithPayload<XRPLMessage>, IngestorError> {
        let tx_hash = payment.common.hash.clone().ok_or_else(|| {
            IngestorError::GenericError("Payment transaction missing field 'hash'".to_owned())
        })?;
        let tx_id =
            HexTxHash::new(
                std::convert::TryInto::<[u8; 32]>::try_into(hex::decode(&tx_hash).map_err(
                    |_| IngestorError::GenericError("Failed to hex-decode tx_id".into()),
                )?)
                .map_err(|_| IngestorError::GenericError("Invalid length of tx_id bytes".into()))?,
            );
        let memos = &payment.common.memos;
        let message_type_str = extract_and_decode_memo(memos, "type")
            .map_err(|e| IngestorError::GenericError(e.to_string()))?;
        let message_type: XRPLMessageType =
            serde_json::from_str(&format!("\"{}\"", message_type_str)).map_err(|e| {
                IngestorError::GenericError(format!(
                    "Failed to parse message type {}: {}",
                    message_type_str, e
                ))
            })?;
        let amount = parse_payment_amount(payment)?;
        let source_address: XRPLAccountId =
            payment.common.account.clone().try_into().map_err(|e| {
                IngestorError::GenericError(format!("Invalid source account: {:?}", e))
            })?;
        match message_type {
            XRPLMessageType::InterchainTransfer | XRPLMessageType::CallContract => {
                let gas_fee_amount = match message_type {
                    XRPLMessageType::InterchainTransfer => parse_gas_fee_amount(
                        &amount,
                        extract_and_decode_memo(memos, "gas_fee_amount")
                            .map_err(|e| IngestorError::GenericError(e.to_string()))?,
                    )?,
                    XRPLMessageType::CallContract => amount.clone(),
                    _ => unreachable!(),
                };

                let destination_chain = extract_and_decode_memo(memos, "destination_chain")
                    .map_err(|e| IngestorError::GenericError(e.to_string()))?;
                let destination_address = extract_and_decode_memo(memos, "destination_address")
                    .map_err(|e| IngestorError::GenericError(e.to_string()))?;

                let (payload, payload_hash) = self.parse_payload_and_payload_hash(memos).await?;

                let message = match message_type {
                    XRPLMessageType::InterchainTransfer => {
                        XRPLMessage::InterchainTransferMessage(XRPLInterchainTransferMessage {
                            tx_id,
                            source_address,
                            destination_address: destination_address.try_into().map_err(|e| {
                                IngestorError::GenericError(format!(
                                    "Invalid destination_address: {}",
                                    e
                                ))
                            })?,
                            destination_chain: ChainNameRaw::from_str(&destination_chain).map_err(
                                |e| {
                                    IngestorError::GenericError(format!(
                                        "Invalid destination_chain: {}",
                                        e
                                    ))
                                },
                            )?,
                            payload_hash: if payload_hash.is_some() {
                                Some(
                                    std::convert::TryInto::<[u8; 32]>::try_into(
                                        hex::decode(payload_hash.ok_or(
                                            IngestorError::GenericError(
                                                "Payload hash is None".to_owned(),
                                            ),
                                        )?)
                                        .map_err(
                                            |_| {
                                                IngestorError::GenericError(
                                                    "Failed to hex-decode payload_hash".into(),
                                                )
                                            },
                                        )?,
                                    )
                                    .map_err(|_| {
                                        IngestorError::GenericError(
                                            "Invalid length of payload_hash bytes".into(),
                                        )
                                    })?,
                                )
                            } else {
                                None
                            },
                            transfer_amount: amount.sub(gas_fee_amount.clone()).map_err(
                                |e| match e {
                                    XRPLError::SubtractionUnderflow => IngestorError::GenericError(
                                        "Transfer amount is less than gas fee amount".to_owned(),
                                    ),
                                    _ => IngestorError::GenericError(format!(
                                        "Failed to subtract gas fee amount: {}",
                                        e
                                    )),
                                },
                            )?,
                            gas_fee_amount,
                        })
                    }
                    XRPLMessageType::CallContract => {
                        XRPLMessage::CallContractMessage(XRPLCallContractMessage {
                            tx_id,
                            source_address,
                            destination_address: destination_address.try_into().map_err(|e| {
                                IngestorError::GenericError(format!(
                                    "Invalid destination_address: {}",
                                    e
                                ))
                            })?,
                            destination_chain: ChainNameRaw::from_str(&destination_chain).map_err(
                                |e| {
                                    IngestorError::GenericError(format!(
                                        "Invalid destination_chain: {}",
                                        e
                                    ))
                                },
                            )?,
                            payload_hash: std::convert::TryInto::<[u8; 32]>::try_into(
                                hex::decode(payload_hash.ok_or(IngestorError::GenericError(
                                    "Payload hash is required for CallContract".into(),
                                ))?)
                                .map_err(|_| {
                                    IngestorError::GenericError(
                                        "Failed to hex-decode payload_hash".into(),
                                    )
                                })?,
                            )
                            .map_err(|_| {
                                IngestorError::GenericError(
                                    "Invalid length of payload_hash bytes".into(),
                                )
                            })?,
                            gas_fee_amount,
                        })
                    }
                    _ => unreachable!(),
                };

                let mut message_with_payload = WithPayload::new(message, None);

                if payload.is_some() {
                    let payload_bytes = hex::decode(
                        payload.ok_or(IngestorError::GenericError("Payload is None".to_owned()))?,
                    )
                    .map_err(|e| {
                        IngestorError::GenericError(format!("Failed to decode payload: {}", e))
                    })?;
                    message_with_payload.payload = Some(payload_bytes.try_into().map_err(|e| {
                        IngestorError::GenericError(format!(
                            "Failed to convert payload to HexBinary: {}",
                            e
                        ))
                    })?);
                }
                Ok(message_with_payload)
            }
            XRPLMessageType::AddGas => {
                let msg_tx_id = extract_and_decode_memo(memos, "msg_id")
                    .map_err(|e| IngestorError::GenericError(e.to_string()))?;
                let msg_tx_id_bytes = hex::decode(&msg_tx_id).map_err(|e| {
                    IngestorError::GenericError(format!("Failed to decode unsigned tx hash: {}", e))
                })?;

                Ok(WithPayload::new(
                    XRPLMessage::AddGasMessage(XRPLAddGasMessage {
                        tx_id,
                        source_address,
                        msg_id: HexTxHash::new(
                            std::convert::TryInto::<[u8; 32]>::try_into(msg_tx_id_bytes).map_err(
                                |_| {
                                    IngestorError::GenericError(
                                        "Invalid length of msg_tx_id bytes".into(),
                                    )
                                },
                            )?,
                        ),
                        amount,
                    }),
                    None,
                ))
            }
            XRPLMessageType::AddReserves => match amount {
                XRPLPaymentAmount::Drops(amount) => Ok(WithPayload::new(
                    XRPLMessage::AddReservesMessage(XRPLAddReservesMessage { tx_id, amount }),
                    None,
                )),
                _ => Err(IngestorError::GenericError(
                    "Add fee reserve requires amount to be in XRP drops".to_owned(),
                )),
            },
            _ => Err(IngestorError::GenericError(format!(
                "Unsupported message type: {}",
                message_type
            ))),
        }
    }
}

impl<DB: Database> IngestorTrait for XrplIngestor<DB> {
    async fn handle_transaction(&self, tx: ChainTransaction) -> Result<Vec<Event>, IngestorError> {
<<<<<<< HEAD
        let ChainTransaction::Xrpl(tx) = tx else {
            return Err(IngestorError::UnexpectedChainTransactionType(format!("{:?}", tx)))
=======
        #[allow(clippy::infallible_destructuring_match)]
        let tx = match tx {
            ChainTransaction::Xrpl(tx) => tx,
>>>>>>> 3dbb0125
        };
        
        let xrpl_transaction =
            XrplTransaction::from_native_transaction(&tx, &self.config.xrpl_multisig)
                .map_err(|e| IngestorError::GenericError(e.to_string()))?;

        match *tx.clone() {
            Transaction::Payment(_)
            | Transaction::TicketCreate(_)
            | Transaction::SignerListSet(_)
            | Transaction::TrustSet(_) => {
                if self
                    .models
                    .xrpl_transaction_model
                    .find(xrpl_transaction.tx_hash.clone())
                    .await
                    .map_err(|e| IngestorError::GenericError(e.to_string()))?
                    .is_none()
                {
                    self.models
                        .xrpl_transaction_model
                        .upsert(xrpl_transaction.clone())
                        .await
                        .map_err(|e| IngestorError::GenericError(e.to_string()))?;
                }
            }
            _ => {}
        }

        match *tx.clone() {
            Transaction::Payment(payment) => {
                if payment.destination == self.config.xrpl_multisig {
                    if payment.common.memos.is_none() {
                        debug!("Skipping payment without memos: {:?}", payment);
                        return Ok(vec![]);
                    }

                    self.handle_payment(payment).await
                } else if payment.common.account == self.config.xrpl_multisig {
                    // prover message
                    self.handle_prover_tx(*tx).await
                } else {
                    info!(
                        "Skipping payment that is not for or from the multisig: {:?}",
                        payment
                    );
                    return Ok(vec![]);
                }
            }
            Transaction::TicketCreate(_) => self.handle_prover_tx(*tx).await,
            Transaction::TrustSet(trust_set) => {
                if trust_set.common.account == self.config.xrpl_multisig {
                    return self.handle_prover_tx(*tx).await;
                }
                Ok(vec![])
            }
            Transaction::SignerListSet(_) => self.handle_prover_tx(*tx).await,
            tx => {
                info!(
                    "Unsupported transaction type: {}",
                    serde_json::to_string(&tx).map_err(|e| {
                        IngestorError::GenericError(format!(
                            "Failed to serialize transaction: {}",
                            e
                        ))
                    })?
                );
                Ok(vec![])
            }
        }
    }

    async fn handle_verify(&self, task: VerifyTask) -> Result<(), IngestorError> {
        let xrpl_message = parse_message_from_context(&task.common.meta)?;

        let xrpl_tx_hash = xrpl_message.tx_id().tx_hash_as_hex_no_prefix();
        self.models
            .xrpl_transaction_model
            .update_verify_task(
                &xrpl_tx_hash,
                &serde_json::to_string(&task).map_err(|e| {
                    IngestorError::GenericError(format!("Failed to serialize VerifyTask: {}", e))
                })?,
            )
            .await
            .map_err(|e| IngestorError::GenericError(e.to_string()))?;

        self.verify_message(&xrpl_message).await?;

        Ok(())
    }

    async fn handle_wasm_event(&self, task: ReactToWasmEventTask) -> Result<(), IngestorError> {
        let event_name = task.task.event.r#type.clone();

        // TODO: check the source contract of the event
        match event_name.as_str() {
            "wasm-quorum_reached" => {
                let content = event_attribute(&task.task.event, "content").ok_or_else(|| {
                    IngestorError::GenericError("QuorumReached event missing content".to_owned())
                })?;

                let tx_status: VerificationStatus = serde_json::from_str(
                    event_attribute(&task.task.event, "status")
                        .ok_or_else(|| {
                            IngestorError::GenericError(
                                "QuorumReached event for ProverMessage missing status".to_owned(),
                            )
                        })?
                        .as_str(),
                )
                .map_err(|e| {
                    IngestorError::GenericError(format!("Failed to parse status: {}", e))
                })?;

                let xrpl_message = match serde_json::from_str::<WithCrossChainId<XRPLMessage>>(&content) {
                    Ok(WithCrossChainId { content: message, cc_id: _ }) => message,
                    Err(_) => serde_json::from_str::<XRPLMessage>(&content).map_err(|e| {
                        IngestorError::GenericError(format!("Failed to parse content as either WithCrossChainId<XRPLMessage> or XRPLMessage: {}", e))
                    })?,
                };

                let xrpl_tx_hash = xrpl_message.tx_id().tx_hash_as_hex_no_prefix();
                self.models
                    .xrpl_transaction_model
                    .update_quorum_reached_task(
                        &xrpl_tx_hash,
                        &serde_json::to_string(&task).map_err(|e| {
                            IngestorError::GenericError(format!(
                                "Failed to serialize QuorumReachedTask: {}",
                                e
                            ))
                        })?,
                    )
                    .await
                    .map_err(|e| IngestorError::GenericError(e.to_string()))?;

                match tx_status {
                    VerificationStatus::SucceededOnSourceChain => {}
                    VerificationStatus::FailedOnSourceChain => {}
                    _ => {
                        // TODO: should not skip
                        warn!("QuorumReached event has status: {}", tx_status);
                        return Ok(());
                    }
                };

                self.models
                    .xrpl_transaction_model
                    .update_status(&xrpl_tx_hash, XrplTransactionStatus::Verified)
                    .await
                    .map_err(|e| IngestorError::GenericError(e.to_string()))?;

                let mut prover_tx = None;

                let (contract_address, request) = match &xrpl_message {
                    XRPLMessage::InterchainTransferMessage(_)
                    | XRPLMessage::CallContractMessage(_) => {
                        debug!("Quorum reached for XRPLMessage: {:?}", xrpl_message);
                        self.route_incoming_message_request(&xrpl_message).await?
                    }
                    XRPLMessage::ProverMessage(prover_message) => {
                        debug!(
                            "Quorum reached for XRPLProverMessage: {:?}",
                            prover_message.tx_id
                        );
                        let tx =
                            xrpl_tx_from_hash(prover_message.tx_id.clone(), &self.client).await?;
                        prover_tx = Some(tx);
                        self.confirm_prover_message_request(prover_tx.as_ref().ok_or(
                            IngestorError::GenericError("Prover transaction is None".to_owned()),
                        )?)
                        .await?
                    }
                    XRPLMessage::AddGasMessage(msg) => {
                        self.confirm_add_gas_message_request(msg).await?
                    }
                    XRPLMessage::AddReservesMessage(msg) => {
                        self.confirm_add_reserves_message_request(msg).await?
                    }
                };

                debug!("Broadcasting request: {:?}", request);
                let maybe_confirmation_tx_hash = self
                    .gmp_api
                    .post_broadcast(contract_address, &request)
                    .await
                    .map_err(|e| {
                        IngestorError::GenericError(format!("Failed to broadcast message: {}", e))
                    });

                match maybe_confirmation_tx_hash {
                    Ok(confirmation_tx_hash) => {
                        self.models
                            .xrpl_transaction_model
                            .update_route_tx(&xrpl_tx_hash, &confirmation_tx_hash.to_lowercase())
                            .await
                            .map_err(|e| IngestorError::GenericError(e.to_string()))?;

                        self.models
                            .xrpl_transaction_model
                            .update_status(&xrpl_tx_hash, XrplTransactionStatus::Routed)
                            .await
                            .map_err(|e| IngestorError::GenericError(e.to_string()))?;

                        info!(
                            "Confirm({}) tx hash: {}",
                            xrpl_message.tx_id(),
                            confirmation_tx_hash
                        );
                    }
                    Err(e) => {
                        if !e
                            .to_string()
                            .contains("transaction status is already confirmed")
                        {
                            return Err(e);
                        }
                        info!("Transaction {} is already confirmed", xrpl_message.tx_id());
                    }
                }

                self.handle_successful_routing(xrpl_message, prover_tx, task)
                    .await?;

                Ok(())
            }
            _ => Err(IngestorError::GenericError(format!(
                "Unknown event name: {}",
                event_name
            ))),
        }
    }

    async fn handle_construct_proof(&self, task: ConstructProofTask) -> Result<(), IngestorError> {
        let cc_id = CrossChainId::new(
            task.task.message.source_chain.clone(),
            task.task.message.message_id.clone(),
        )
        .map_err(|e| {
            IngestorError::GenericError(format!("Failed to construct CrossChainId: {}", e))
        })?;

        let payload_bytes = BASE64_STANDARD.decode(&task.task.payload).map_err(|e| {
            IngestorError::GenericError(format!("Failed to decode task payload: {}", e))
        })?;

        let execute_msg = xrpl_multisig_prover::msg::ExecuteMsg::ConstructProof {
            cc_id: cc_id.clone(),
            payload: payload_bytes.clone().into(),
        };

        self.payload_cache
            .store(
                cc_id.clone(),
                PayloadCacheValue {
                    message: task.task.message.clone(),
                    payload: task.task.payload,
                },
            )
            .await
            .map_err(|e| IngestorError::GenericError(e.to_string()))?;

        let request =
            BroadcastRequest::Generic(serde_json::to_value(&execute_msg).map_err(|e| {
                IngestorError::GenericError(format!("Failed to serialize ConstructProof: {}", e))
            })?);

        let maybe_construct_proof_tx_hash = self
            .gmp_api
            .post_broadcast(
                self.config
                    .common_config
                    .axelar_contracts
                    .chain_multisig_prover
                    .clone(),
                &request,
            )
            .await
            .map_err(|e| {
                IngestorError::GenericError(format!("Failed to broadcast message: {}", e))
            });

        match maybe_construct_proof_tx_hash {
            Ok(tx_hash) => {
                info!("ConstructProof({}) transaction hash: {}", cc_id, tx_hash);
            }
            Err(e) => {
                let re = Regex::new(r"(payment for .*? already succeeded)").map_err(|e| {
                    IngestorError::GenericError(format!("Failed to create regex: {}", e))
                })?;

                if re.is_match(&e.to_string()) {
                    info!("Payment for {} already succeeded", cc_id);
                    return Ok(());
                }

                error!("Failed to construct proof: {}", e);
                self.gmp_api
                    .cannot_execute_message(
                        task.common.id,
                        task.task.message.message_id.clone(),
                        task.task.message.source_chain.clone(),
                        e.to_string(),
                        CannotExecuteMessageReason::Error
                    )
                    .await
                    .map_err(|e| IngestorError::GenericError(e.to_string()))?;
            }
        }

        Ok(())
    }

    async fn handle_retriable_task(&self, task: RetryTask) -> Result<(), IngestorError> {
        let message_id = match message_id_from_retry_task(task.clone()).map_err(|e| {
            IngestorError::GenericError(format!("Failed to get message id from retry task: {}", e))
        })? {
            Some(message_id) => message_id,
            None => {
                debug!("Skipping retry task without message id: {:?}", task);
                return Ok(());
            }
        };

        let request_payload = task.request_payload();
        let invoked_contract_address = task.invoked_contract_address();

        let maybe_task_retries = self
            .models
            .task_retries
            .find(message_id.clone())
            .await
            .map_err(|e| {
                IngestorError::GenericError(format!("Failed to find task retries: {}", e))
            })?;

        let mut task_retries = if let Some(task_retries) = maybe_task_retries {
            task_retries
        } else {
            debug!("Creating task retries for message id: {}", message_id);
            TaskRetries {
                message_id: message_id.clone(),
                retries: 0,
                updated_at: chrono::Utc::now(),
            }
        };

        if task_retries.retries >= MAX_TASK_RETRIES {
            return Err(IngestorError::TaskMaxRetriesReached);
        }

        task_retries.retries += 1;

        info!("Retrying: {:?}", request_payload);

        let payload: BroadcastRequest = BroadcastRequest::Generic(
            serde_json::from_str(&request_payload)
                .map_err(|e| IngestorError::ParseError(format!("Invalid JSON: {}", e)))?,
        );

        let request = self
            .gmp_api
            .post_broadcast(invoked_contract_address, &payload)
            .await
            .map_err(|e| IngestorError::PostEventError(e.to_string()))?;

        info!("Broadcast request sent: {:?}", request);

        self.models
            .task_retries
            .upsert(task_retries)
            .await
            .map_err(|e| {
                IngestorError::GenericError(format!("Failed to increment task retries: {}", e))
            })?;

        Ok(())
    }
}<|MERGE_RESOLUTION|>--- conflicted
+++ resolved
@@ -1163,14 +1163,8 @@
 
 impl<DB: Database> IngestorTrait for XrplIngestor<DB> {
     async fn handle_transaction(&self, tx: ChainTransaction) -> Result<Vec<Event>, IngestorError> {
-<<<<<<< HEAD
         let ChainTransaction::Xrpl(tx) = tx else {
             return Err(IngestorError::UnexpectedChainTransactionType(format!("{:?}", tx)))
-=======
-        #[allow(clippy::infallible_destructuring_match)]
-        let tx = match tx {
-            ChainTransaction::Xrpl(tx) => tx,
->>>>>>> 3dbb0125
         };
         
         let xrpl_transaction =
