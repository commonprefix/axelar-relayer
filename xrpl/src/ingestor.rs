--- conflicted
+++ resolved
@@ -1170,12 +1170,7 @@
     async fn handle_transaction(&self, tx: ChainTransaction) -> Result<Vec<Event>, IngestorError> {
         let ChainTransaction::Xrpl(tx) = tx else {
             return Err(IngestorError::UnexpectedChainTransactionType(format!(
-<<<<<<< HEAD
-                "{:?}",
-                tx
-=======
                 "{tx:?}"
->>>>>>> 6226563d
             )));
         };
 
