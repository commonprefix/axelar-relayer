use std::sync::Arc;

use tracing::{debug, error, warn};
use xrpl_api::{
    ResultCategory, SubmitRequest, SubmitResponse, Transaction, TransactionResult, TxRequest,
};

use relayer_base::{
    error::BroadcasterError,
    includer::{BroadcastResult, Broadcaster},
    utils::extract_hex_xrpl_memo,
};
<<<<<<< HEAD
use relayer_base::gmp_api::gmp_types::ExecuteTaskFields;
use super::client::XRPLClient;
=======

use crate::models::queued_transactions::QueuedTransactionsModel;
>>>>>>> 9531d641

use super::client::XRPLClientTrait;

pub struct XRPLBroadcaster<QM: QueuedTransactionsModel, X: XRPLClientTrait> {
    client: Arc<X>,
    queued_tx_model: QM,
}

impl<QM: QueuedTransactionsModel, X: XRPLClientTrait> XRPLBroadcaster<QM, X> {
    pub fn new(client: Arc<X>, queued_tx_model: QM) -> error_stack::Result<Self, BroadcasterError> {
        Ok(XRPLBroadcaster {
            client,
            queued_tx_model,
        })
    }

    pub async fn handle_queued_tx(
        &self,
        tx: &Transaction,
        tx_hash: &str,
    ) -> Result<(), BroadcasterError> {
        self.queued_tx_model
            .store_queued_transaction(
                tx_hash,
                &tx.common().account.to_string(),
                tx.common().sequence as i64,
            )
            .await
            .map_err(|e| BroadcasterError::GenericError(e.to_string()))
    }
}

fn log_and_return_error(
    tx: &Transaction,
    response: &SubmitResponse,
    message_id: Option<String>,
    source_chain: Option<String>,
) -> Result<BroadcastResult<Transaction>, BroadcasterError> {
    error!(
        "Transaction failed: {:?}: {}",
        response.engine_result.clone(),
        response.engine_result_message.clone()
    );
    Ok(BroadcastResult {
        transaction: tx.clone(),
        tx_hash: tx.common().hash.to_owned().ok_or_else(|| {
            BroadcasterError::GenericError("Transaction hash not found".to_string())
        })?,
        status: Err(BroadcasterError::RPCCallFailed(format!(
            "Transaction failed: {:?}: {}",
            response.engine_result, response.engine_result_message
        ))),
        message_id,
        source_chain,
        clear_payload_cache_on_success: true,
    })
}

impl<QM: QueuedTransactionsModel, X: XRPLClientTrait> Broadcaster for XRPLBroadcaster<QM, X> {
    type Transaction = Transaction;

    async fn broadcast_prover_message(
        &self,
        tx_blob: String,
    ) -> Result<BroadcastResult<Self::Transaction>, BroadcasterError> {
        let req = SubmitRequest::new(tx_blob);
        let response = self
            .client
            .call(req)
            .await
            .map_err(|e| BroadcasterError::RPCCallFailed(e.to_string()))?;

        let mut message_id = None;
        let mut source_chain = None;
        let tx = response.tx_json.clone();
        if let xrpl_api::Transaction::Payment(payment_transaction) = &tx {
            let memos = payment_transaction.common.memos.clone();
            message_id = Some(
                extract_hex_xrpl_memo(memos.clone(), "message_id")
                    .map_err(|e| BroadcasterError::GenericError(e.to_string()))?,
            );
            source_chain = Some(
                extract_hex_xrpl_memo(memos.clone(), "source_chain")
                    .map_err(|e| BroadcasterError::GenericError(e.to_string()))?,
            );
        }

        let tx_hash = tx.common().hash.to_owned().ok_or_else(|| {
            BroadcasterError::RPCCallFailed("Transaction hash not found".to_string())
        })?;
        let response_category = response.engine_result.category();
        debug!("Response category: {:?}", response_category);
        if response_category == ResultCategory::Tec || response_category == ResultCategory::Tes {
            Ok(BroadcastResult {
                transaction: tx.clone(),
                tx_hash,
                status: Ok(()),
                message_id,
                source_chain,
                clear_payload_cache_on_success: true
            })
        } else if response_category == ResultCategory::Tef {
            if matches!(tx, Transaction::TicketCreate(_))
                && response.engine_result == TransactionResult::tefPAST_SEQ
            {
                // Note: This is expected to happen, as there might be a race condition between different
                // ticket create signing sessions, where the same sequence number was used.
                return Ok(BroadcastResult {
                    transaction: tx.clone(),
                    tx_hash,
                    status: Ok(()),
                    message_id,
                    source_chain,
                    clear_payload_cache_on_success: true
                });
            }
            let req = TxRequest::new(&tx_hash);
            match self.client.call(req).await {
                Ok(query_response) => match query_response.tx.common().validated {
                    Some(true) => {
                        warn!("Transaction already submitted: {:?}", tx_hash);
                        Ok(BroadcastResult {
                            transaction: tx.clone(),
                            tx_hash,
                            status: Ok(()),
                            message_id,
                            source_chain,
                            clear_payload_cache_on_success: true
                        })
                    }
                    _ => log_and_return_error(&tx, &response, message_id, source_chain),
                },
                Err(_) => log_and_return_error(&tx, &response, message_id, source_chain),
            }
        } else if response.engine_result == TransactionResult::terQUEUED {
            debug!("Transaction {} is queued (terQUEUED)", tx_hash);

            if let Err(e) = self.handle_queued_tx(&tx, &tx_hash).await {
                error!("Failed to store queued transaction: {:?}", e);
            } else {
                debug!("Successfully stored queued transaction");
            }

            return Ok(BroadcastResult {
                transaction: tx.clone(),
                tx_hash,
                status: Ok(()),
                message_id,
                source_chain,
                clear_payload_cache_on_success: true,
            });
        } else {
            log_and_return_error(&tx, &response, message_id, source_chain)
        }
    }

    async fn broadcast_refund(&self, tx_blob: String) -> Result<String, BroadcasterError> {
        let req = SubmitRequest::new(tx_blob);
        let response = self
            .client
            .call(req)
            .await
            .map_err(|e| BroadcasterError::RPCCallFailed(e.to_string()))?;

        let tx = response.tx_json.clone();
        let tx_hash = tx.common().hash.as_ref().ok_or_else(|| {
            BroadcasterError::RPCCallFailed("Transaction hash not found".to_string())
        })?;
        if response.engine_result == TransactionResult::tesSUCCESS {
            Ok(tx_hash.clone())
        } else {
            Err(BroadcasterError::RPCCallFailed(format!(
                "Transaction failed: {:?}: {}",
                response.engine_result, response.engine_result_message
            )))
        }
    }
<<<<<<< HEAD

    async fn broadcast_execute_message(
        &self, 
        _message: ExecuteTaskFields
    ) -> Result<BroadcastResult<Self::Transaction>, BroadcasterError> {
        unimplemented!()
=======
}

#[cfg(test)]
mod tests {
    use crate::models::queued_transactions::MockQueuedTransactionsModel;
    use crate::{broadcaster::XRPLBroadcaster, client::MockXRPLClientTrait};
    use relayer_base::error::BroadcasterError;
    use relayer_base::includer::{BroadcastResult, Broadcaster};
    use serde_json;
    use std::future;
    use std::sync::Arc;
    use xrpl_api::{SubmitRequest, Transaction};
    use xrpl_api::{SubmitResponse, TransactionResult};

    // Helper function to return responses because xrpl_api does not support default.
    // Modify accordingly for each call

    fn setup_broadcast_prover_tests(
        blob: &str,
        result: TransactionResult,
        account: &str,
        sequence: i64,
        tx_hash: &str,
        transaction_type: &str,
    ) -> (
        MockQueuedTransactionsModel,
        MockXRPLClientTrait,
        SubmitResponse,
        Transaction,
    ) {
        let tx_json = format!(
            r#"{{"TransactionType":"{}","Account":"{}","Destination":"{}","Amount":"1000","Sequence":{},"Fee":"12","Flags":2147483648,"Memos":[{{"Memo":{{"MemoType":"6d6573736167655f6964","MemoData":"6d6573736167655f6964","MemoFormat":"hex"}}}},{{"Memo":{{"MemoType":"736f757263655f636861696e","MemoData":"736f757263655f636861696e","MemoFormat":"hex"}}}}],"hash":"{}"}}"#,
            transaction_type, account, account, sequence, tx_hash
        );
        let tx: Transaction = serde_json::from_str(&tx_json).unwrap();
        let mock_queued_tx_model = MockQueuedTransactionsModel::new();
        let mock_client = MockXRPLClientTrait::new();
        let fake_response = client_response(&tx, blob, result);
        (mock_queued_tx_model, mock_client, fake_response, tx)
    }

    fn client_response(tx: &Transaction, blob: &str, result: TransactionResult) -> SubmitResponse {
        let engine_result_message = match result {
            TransactionResult::terNO_AUTH => "Transaction not authorized".to_string(),
            _ => String::new(),
        };

        SubmitResponse {
            engine_result: result,
            engine_result_code: 0,
            engine_result_message,
            tx_blob: blob.to_string(),
            tx_json: tx.clone(),
            accepted: false,
            account_sequence_available: 0,
            account_sequence_next: 0,
            applied: false,
            broadcast: false,
            kept: false,
            queued: result == TransactionResult::terQUEUED,
            open_ledger_cost: String::new(),
            validated_ledger_index: 0,
        }
    }

    #[tokio::test]
    async fn test_handle_queued_tx() {
        let tx_hash = "DUMMY_HASH";
        let account = "rDummyAccount";
        let sequence: i64 = 123;
        let blob = "blob";
        let transaction_type = "Payment";

        let (mut mock_queued_tx_model, mock_client, _fake_response, tx) =
            setup_broadcast_prover_tests(
                blob,
                TransactionResult::terQUEUED,
                account,
                sequence,
                tx_hash,
                transaction_type,
            );

        mock_queued_tx_model
            .expect_store_queued_transaction()
            .withf(move |h, a, s| h == tx_hash && a == account && *s == sequence)
            .times(1)
            .returning(|_, _, _| Box::pin(async { Ok(()) }));

        let broadcaster = XRPLBroadcaster {
            client: Arc::new(mock_client),
            queued_tx_model: mock_queued_tx_model,
        };

        let result = broadcaster.handle_queued_tx(&tx, tx_hash).await;

        assert!(result.is_ok());
    }

    #[tokio::test]
    async fn test_broadcast_prover_message_ter_queued() {
        let tx_hash = "DUMMY_HASH";
        let account = "rDummyAccount";
        let sequence: i64 = 123;
        let blob = "blob";
        let transaction_type = "Payment";
        let (mut mock_queued_tx_model, mut mock_client, fake_response, tx) =
            setup_broadcast_prover_tests(
                blob,
                TransactionResult::terQUEUED,
                account,
                sequence,
                tx_hash,
                transaction_type,
            );

        mock_client
            .expect_call::<SubmitRequest>()
            .times(1)
            .returning(move |_| Box::pin(future::ready(Ok(fake_response.clone()))));

        // TODO : This is not really the check we want to make.
        // We need to check that handle_queued_tx is called instead
        mock_queued_tx_model
            .expect_store_queued_transaction()
            .withf(move |h, a, s| h == tx_hash && a == account && *s == sequence as i64)
            .times(1)
            .returning(|_, _, _| Box::pin(async { Ok(()) }));

        let broadcaster = XRPLBroadcaster {
            client: Arc::new(mock_client),
            queued_tx_model: mock_queued_tx_model,
        };

        let broadcast_result = broadcaster
            .broadcast_prover_message(blob.to_string())
            .await
            .unwrap();

        let expected_broadcast_result = BroadcastResult {
            transaction: tx,
            tx_hash: tx_hash.to_string(),
            status: Ok(()),
            message_id: Some("message_id".to_string()),
            source_chain: Some("source_chain".to_string()),
        };

        assert_eq!(broadcast_result, expected_broadcast_result);
    }

    #[tokio::test]
    async fn test_broadcast_prover_message_ticket_create_tef_past_seq() {
        let tx_hash = "DUMMY_HASH";
        let account = "rDummyAccount";
        let sequence: i64 = 123;
        let blob = "blob";
        let transaction_type = "TicketCreate";
        let (mock_queued_tx_model, mut mock_client, fake_response, tx) =
            setup_broadcast_prover_tests(
                blob,
                TransactionResult::tefPAST_SEQ,
                account,
                sequence,
                tx_hash,
                transaction_type,
            );

        mock_client
            .expect_call::<SubmitRequest>()
            .times(1)
            .returning(move |_| Box::pin(future::ready(Ok(fake_response.clone()))));

        let broadcaster = XRPLBroadcaster {
            client: Arc::new(mock_client),
            queued_tx_model: mock_queued_tx_model,
        };

        let broadcast_result = broadcaster
            .broadcast_prover_message(blob.to_string())
            .await
            .unwrap();

        let expected_broadcast_result = BroadcastResult {
            transaction: tx,
            tx_hash: tx_hash.to_string(),
            status: Ok(()),
            message_id: None,
            source_chain: None,
        };

        assert_eq!(broadcast_result, expected_broadcast_result);
    }

    // all tes should return OK
    #[tokio::test]
    async fn test_broadcast_prover_message_tes_success() {
        let tx_hash = "DUMMY_HASH";
        let account = "rDummyAccount";
        let sequence: i64 = 123;
        let blob = "blob";
        let transaction_type = "Payment";
        let (mock_queued_tx_model, mut mock_client, fake_response, tx) =
            setup_broadcast_prover_tests(
                blob,
                TransactionResult::tesSUCCESS,
                account,
                sequence,
                tx_hash,
                transaction_type,
            );

        mock_client
            .expect_call::<SubmitRequest>()
            .times(1)
            .returning(move |_| Box::pin(future::ready(Ok(fake_response.clone()))));

        let broadcaster = XRPLBroadcaster {
            client: Arc::new(mock_client),
            queued_tx_model: mock_queued_tx_model,
        };

        let broadcast_result = broadcaster
            .broadcast_prover_message(blob.to_string())
            .await
            .unwrap();

        let expected_broadcast_result = BroadcastResult {
            transaction: tx,
            tx_hash: tx_hash.to_string(),
            status: Ok(()),
            message_id: Some("message_id".to_string()),
            source_chain: Some("source_chain".to_string()),
        };

        assert_eq!(broadcast_result, expected_broadcast_result);
    }

    // all tec should return OK
    #[tokio::test]
    async fn test_broadcast_prover_message_tec_internal() {
        let tx_hash = "DUMMY_HASH";
        let account = "rDummyAccount";
        let sequence: i64 = 123;
        let blob = "blob";
        let transaction_type = "Payment";
        let (mock_queued_tx_model, mut mock_client, fake_response, tx) =
            setup_broadcast_prover_tests(
                blob,
                TransactionResult::tecINTERNAL,
                account,
                sequence,
                tx_hash,
                transaction_type,
            );

        mock_client
            .expect_call::<SubmitRequest>()
            .times(1)
            .returning(move |_| Box::pin(future::ready(Ok(fake_response.clone()))));

        let broadcaster = XRPLBroadcaster {
            client: Arc::new(mock_client),
            queued_tx_model: mock_queued_tx_model,
        };

        let broadcast_result = broadcaster
            .broadcast_prover_message(blob.to_string())
            .await
            .unwrap();

        let expected_broadcast_result = BroadcastResult {
            transaction: tx,
            tx_hash: tx_hash.to_string(),
            status: Ok(()),
            message_id: Some("message_id".to_string()),
            source_chain: Some("source_chain".to_string()),
        };

        assert_eq!(broadcast_result, expected_broadcast_result);
    }

    // other ter cases (other than terQUEUED) should return error
    #[tokio::test]
    async fn test_broadcast_prover_message_ter_no_auth() {
        let tx_hash = "DUMMY_HASH";
        let account = "rDummyAccount";
        let sequence: i64 = 123;
        let blob = "blob";
        let transaction_type = "Payment";
        let (mock_queued_tx_model, mut mock_client, fake_response, tx) =
            setup_broadcast_prover_tests(
                blob,
                TransactionResult::terNO_AUTH,
                account,
                sequence,
                tx_hash,
                transaction_type,
            );

        mock_client
            .expect_call::<SubmitRequest>()
            .times(1)
            .returning(move |_| Box::pin(future::ready(Ok(fake_response.clone()))));

        let broadcaster = XRPLBroadcaster {
            client: Arc::new(mock_client),
            queued_tx_model: mock_queued_tx_model,
        };

        let result = broadcaster.broadcast_prover_message(blob.to_string()).await;
        assert!(result.is_ok());

        let broadcast_result = result.unwrap();
        let expected_broadcast_result = BroadcastResult {
            transaction: tx,
            tx_hash: tx_hash.to_string(),
            status: Err(BroadcasterError::RPCCallFailed(format!(
                "Transaction failed: {:?}: {}",
                TransactionResult::terNO_AUTH,
                "Transaction not authorized"
            ))),
            message_id: Some("message_id".to_string()),
            source_chain: Some("source_chain".to_string()),
        };

        assert_eq!(broadcast_result, expected_broadcast_result);
>>>>>>> 9531d641
    }
}<|MERGE_RESOLUTION|>--- conflicted
+++ resolved
@@ -10,13 +10,10 @@
     includer::{BroadcastResult, Broadcaster},
     utils::extract_hex_xrpl_memo,
 };
-<<<<<<< HEAD
 use relayer_base::gmp_api::gmp_types::ExecuteTaskFields;
 use super::client::XRPLClient;
-=======
 
 use crate::models::queued_transactions::QueuedTransactionsModel;
->>>>>>> 9531d641
 
 use super::client::XRPLClientTrait;
 
@@ -71,7 +68,6 @@
         ))),
         message_id,
         source_chain,
-        clear_payload_cache_on_success: true,
     })
 }
 
@@ -116,7 +112,6 @@
                 status: Ok(()),
                 message_id,
                 source_chain,
-                clear_payload_cache_on_success: true
             })
         } else if response_category == ResultCategory::Tef {
             if matches!(tx, Transaction::TicketCreate(_))
@@ -130,7 +125,6 @@
                     status: Ok(()),
                     message_id,
                     source_chain,
-                    clear_payload_cache_on_success: true
                 });
             }
             let req = TxRequest::new(&tx_hash);
@@ -144,7 +138,6 @@
                             status: Ok(()),
                             message_id,
                             source_chain,
-                            clear_payload_cache_on_success: true
                         })
                     }
                     _ => log_and_return_error(&tx, &response, message_id, source_chain),
@@ -166,7 +159,6 @@
                 status: Ok(()),
                 message_id,
                 source_chain,
-                clear_payload_cache_on_success: true,
             });
         } else {
             log_and_return_error(&tx, &response, message_id, source_chain)
@@ -194,14 +186,13 @@
             )))
         }
     }
-<<<<<<< HEAD
 
     async fn broadcast_execute_message(
         &self, 
         _message: ExecuteTaskFields
     ) -> Result<BroadcastResult<Self::Transaction>, BroadcasterError> {
         unimplemented!()
-=======
+    }
 }
 
 #[cfg(test)]
@@ -528,6 +519,5 @@
         };
 
         assert_eq!(broadcast_result, expected_broadcast_result);
->>>>>>> 9531d641
     }
 }