use dotenv::dotenv;
use sqlx::PgPool;
use tokio::signal::unix::{signal, SignalKind};

use xrpl::{
    ingestor::{XrplIngestor, XrplIngestorModels},
    xrpl_transaction::PgXrplTransactionModel,
};

use relayer_base::config::config_from_yaml;
use relayer_base::{
    database::PostgresDB,
    gmp_api,
    ingestor::Ingestor,
    models::task_retries::PgTaskRetriesModel,
    payload_cache::PayloadCache,
    price_view::PriceView,
    queue::Queue,
    utils::{setup_heartbeat, setup_logging},
};
use xrpl::config::XRPLConfig;

#[tokio::main]
async fn main() -> anyhow::Result<()> {
    dotenv().ok();
    let network = std::env::var("NETWORK").expect("NETWORK must be set");
    let config: XRPLConfig = config_from_yaml(&format!("config.{}.yaml", network))?;

    let _guard = setup_logging(&config.common_config);

    let tasks_queue = Queue::new(&config.common_config.queue_address, "ingestor_tasks").await;
    let events_queue = Queue::new(&config.common_config.queue_address, "events").await;
<<<<<<< HEAD
    let postgres_db = PostgresDB::new(&config.common_config.postgres_url)
        .await
        .unwrap();
    let pg_pool = PgPool::connect(&config.common_config.postgres_url)
        .await
        .unwrap();

    let gmp_api = gmp_api::construct_gmp_api(pg_pool.clone(), &config.common_config, true).unwrap();
=======
    let gmp_api = Arc::new(gmp_api::GmpApi::new(&config.common_config, true)?);
    let postgres_db = PostgresDB::new(&config.common_config.postgres_url).await?;
    let pg_pool = PgPool::connect(&config.common_config.postgres_url).await?;
>>>>>>> a5c5a7fb
    let price_view = PriceView::new(postgres_db.clone());
    let payload_cache = PayloadCache::new(postgres_db.clone());
    let models = XrplIngestorModels {
        xrpl_transaction_model: PgXrplTransactionModel::new(pg_pool.clone()),
        task_retries: PgTaskRetriesModel::new(pg_pool.clone()),
    };
    // make an xrpl ingestor
    let xrpl_ingestor = XrplIngestor::new(
        Arc::clone(&gmp_api),
        config.clone(),
        price_view,
        payload_cache,
        models,
    );
    let ingestor = Ingestor::new(gmp_api, xrpl_ingestor);

    let mut sigint = signal(SignalKind::interrupt())?;
    let mut sigterm = signal(SignalKind::terminate())?;

    let redis_client = redis::Client::open(config.common_config.redis_server.clone())?;
    let redis_pool = r2d2::Pool::builder().build(redis_client)?;

    setup_heartbeat("heartbeat:ingestor".to_owned(), redis_pool);

    tokio::select! {
        _ = sigint.recv()  => {},
        _ = sigterm.recv() => {},
        _ = ingestor.run(Arc::clone(&events_queue), Arc::clone(&tasks_queue)) => {},
    }

    tasks_queue.close().await;
    events_queue.close().await;

    Ok(())
}<|MERGE_RESOLUTION|>--- conflicted
+++ resolved
@@ -1,3 +1,4 @@
+use std::sync::Arc;
 use dotenv::dotenv;
 use sqlx::PgPool;
 use tokio::signal::unix::{signal, SignalKind};
@@ -30,20 +31,11 @@
 
     let tasks_queue = Queue::new(&config.common_config.queue_address, "ingestor_tasks").await;
     let events_queue = Queue::new(&config.common_config.queue_address, "events").await;
-<<<<<<< HEAD
-    let postgres_db = PostgresDB::new(&config.common_config.postgres_url)
-        .await
-        .unwrap();
-    let pg_pool = PgPool::connect(&config.common_config.postgres_url)
-        .await
-        .unwrap();
 
-    let gmp_api = gmp_api::construct_gmp_api(pg_pool.clone(), &config.common_config, true).unwrap();
-=======
-    let gmp_api = Arc::new(gmp_api::GmpApi::new(&config.common_config, true)?);
     let postgres_db = PostgresDB::new(&config.common_config.postgres_url).await?;
     let pg_pool = PgPool::connect(&config.common_config.postgres_url).await?;
->>>>>>> a5c5a7fb
+    let gmp_api = gmp_api::construct_gmp_api(pg_pool.clone(), &config.common_config, true)?;
+
     let price_view = PriceView::new(postgres_db.clone());
     let payload_cache = PayloadCache::new(postgres_db.clone());
     let models = XrplIngestorModels {
