--- conflicted
+++ resolved
@@ -8,6 +8,7 @@
     xrpl_transaction::PgXrplTransactionModel,
 };
 
+use relayer_base::config::config_from_yaml;
 use relayer_base::{
     database::PostgresDB,
     gmp_api,
@@ -18,7 +19,6 @@
     queue::Queue,
     utils::{setup_heartbeat, setup_logging},
 };
-use relayer_base::config::{config_from_yaml};
 use xrpl::config::XRPLConfig;
 
 #[tokio::main]
@@ -32,22 +32,18 @@
     let tasks_queue = Queue::new(&config.common_config.queue_address, "ingestor_tasks").await;
     let events_queue = Queue::new(&config.common_config.queue_address, "events").await;
     let gmp_api = Arc::new(gmp_api::GmpApi::new(&config.common_config, true).unwrap());
-    let postgres_db = PostgresDB::new(&config.common_config.postgres_url).await.unwrap();
-    let pg_pool = PgPool::connect(&config.common_config.postgres_url).await.unwrap();
+    let postgres_db = PostgresDB::new(&config.common_config.postgres_url)
+        .await
+        .unwrap();
+    let pg_pool = PgPool::connect(&config.common_config.postgres_url)
+        .await
+        .unwrap();
     let price_view = PriceView::new(postgres_db.clone());
     let payload_cache = PayloadCache::new(postgres_db.clone());
-<<<<<<< HEAD
-    let xrpl_transaction_model = PgXrplTransactionModel::new(pg_pool.clone());
-=======
     let models = XrplIngestorModels {
-        xrpl_transaction_model: PgXrplTransactionModel {
-            pool: pg_pool.clone(),
-        },
-        task_retries: PgTaskRetriesModel {
-            pool: pg_pool.clone(),
-        },
+        xrpl_transaction_model: PgXrplTransactionModel::new(pg_pool.clone()),
+        task_retries: PgTaskRetriesModel::new(pg_pool.clone()),
     };
->>>>>>> f14717bf
     // make an xrpl ingestor
     let xrpl_ingestor = XrplIngestor::new(
         gmp_api.clone(),
@@ -56,14 +52,7 @@
         payload_cache,
         models,
     );
-<<<<<<< HEAD
-    let models = IngestorModels {
-        task_retries: PgTaskRetriesModel::new(pg_pool.clone()),
-    };
-    let ingestor = Ingestor::new(gmp_api, xrpl_ingestor, models);
-=======
     let ingestor = Ingestor::new(gmp_api, xrpl_ingestor);
->>>>>>> f14717bf
 
     let mut sigint = signal(SignalKind::interrupt())?;
     let mut sigterm = signal(SignalKind::terminate())?;
