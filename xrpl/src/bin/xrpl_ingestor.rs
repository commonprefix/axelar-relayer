--- conflicted
+++ resolved
@@ -8,20 +8,13 @@
 };
 
 use relayer_base::config::config_from_yaml;
-<<<<<<< HEAD
 use relayer_base::ingestor::run_ingestor;
-use relayer_base::redis::connection_manager;
-use relayer_base::{
-    database::PostgresDB, gmp_api, models::task_retries::PgTaskRetriesModel,
-    payload_cache::PayloadCache, price_view::PriceView, queue::Queue, utils::setup_logging,
-=======
 use relayer_base::logging::setup_logging;
 use relayer_base::logging_ctx_cache::RedisLoggingCtxCache;
 use relayer_base::redis::connection_manager;
 use relayer_base::{
-    database::PostgresDB, gmp_api, ingestor::Ingestor, models::task_retries::PgTaskRetriesModel,
-    payload_cache::PayloadCache, price_view::PriceView, queue::Queue, utils::setup_heartbeat,
->>>>>>> 66d3bfae
+    database::PostgresDB, gmp_api, models::task_retries::PgTaskRetriesModel,
+    payload_cache::PayloadCache, price_view::PriceView, queue::Queue,
 };
 use xrpl::config::XRPLConfig;
 
@@ -67,37 +60,20 @@
     let redis_client = redis::Client::open(config.common_config.redis_server.clone())?;
     let redis_conn = connection_manager(redis_client, None, None, None).await?;
 
-<<<<<<< HEAD
+    let logging_ctx_cache = RedisLoggingCtxCache::new(redis_conn.clone());
     run_ingestor(
         &tasks_queue,
         &events_queue,
         gmp_api,
         redis_conn,
+        Arc::new(logging_ctx_cache),
         Arc::new(xrpl_ingestor),
     )
     .await?;
-=======
-    let logging_ctx_cache = RedisLoggingCtxCache::new(redis_conn.clone());
-    let ingestor = Ingestor::new(gmp_api, xrpl_ingestor, Arc::new(logging_ctx_cache));
-
-    let mut sigint = signal(SignalKind::interrupt())?;
-    let mut sigterm = signal(SignalKind::terminate())?;
-
-    setup_heartbeat("heartbeat:ingestor".to_owned(), redis_conn);
-
-    tokio::select! {
-        _ = sigint.recv()  => {},
-        _ = sigterm.recv() => {},
-        _ = ingestor.run(Arc::clone(&events_queue), Arc::clone(&tasks_queue)) => {},
-    }
-
-    tasks_queue.close().await;
-    events_queue.close().await;
 
     otel_guard
         .force_flush()
         .expect("Failed to flush OTEL messages");
 
->>>>>>> 66d3bfae
     Ok(())
 }