--- conflicted
+++ resolved
@@ -9,21 +9,15 @@
 };
 
 use relayer_base::{
-<<<<<<< HEAD
     config::Config,
     database::PostgresDB,
     gmp_api,
-    ingestor::{Ingestor, IngestorModels},
+    ingestor::Ingestor,
     models::task_retries::PgTaskRetriesModel,
     payload_cache::PayloadCache,
     price_view::PriceView,
     queue::Queue,
     utils::{setup_heartbeat, setup_logging},
-=======
-    config::Config, database::PostgresDB, gmp_api, ingestor::Ingestor,
-    models::task_retries::PgTaskRetriesModel, payload_cache::PayloadCache, price_view::PriceView,
-    queue::Queue, utils::setup_logging,
->>>>>>> 5e654599
 };
 
 #[tokio::main]
