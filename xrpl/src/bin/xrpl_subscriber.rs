--- conflicted
+++ resolved
@@ -1,5 +1,6 @@
 use dotenv::dotenv;
 
+use relayer_base::config::config_from_yaml;
 use relayer_base::{
     database::PostgresDB,
     queue::Queue,
@@ -7,15 +8,8 @@
     utils::{setup_heartbeat, setup_logging},
 };
 use tokio::signal::unix::{signal, SignalKind};
+use xrpl::{client::XRPLClient, config::XRPLConfig, subscriber::XrplSubscriber};
 use xrpl_types::AccountId;
-<<<<<<< HEAD
-
-use xrpl::{client::XRPLClient, subscriber::XrplSubscriber};
-=======
-use relayer_base::config::{config_from_yaml};
-use xrpl::config::XRPLConfig;
-use xrpl::subscriber::XrplSubscriber;
->>>>>>> f14717bf
 
 #[tokio::main]
 async fn main() -> anyhow::Result<()> {
@@ -26,7 +20,9 @@
     let _guard = setup_logging(&config.common_config);
 
     let events_queue = Queue::new(&config.common_config.queue_address, "events").await;
-    let postgres_db = PostgresDB::new(&config.common_config.postgres_url).await.unwrap();
+    let postgres_db = PostgresDB::new(&config.common_config.postgres_url)
+        .await
+        .unwrap();
 
     let account = AccountId::from_address(&config.xrpl_multisig).unwrap();
 
