--- conflicted
+++ resolved
@@ -54,12 +54,6 @@
     let mut sigint = signal(SignalKind::interrupt())?;
     let mut sigterm = signal(SignalKind::terminate())?;
 
-<<<<<<< HEAD
-    let redis_client = redis::Client::open(config.common_config.redis_server.clone())?;
-    let redis_conn = connection_manager(redis_client, None, None, None).await?;
-
-=======
->>>>>>> 7dff612e
     setup_heartbeat("heartbeat:distributor".to_owned(), redis_conn, None);
 
     tokio::select! {
