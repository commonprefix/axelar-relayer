use std::sync::Arc;
use dotenv::dotenv;
use tokio::signal::unix::{signal, SignalKind};
use sqlx::PgPool;

use relayer_base::config::config_from_yaml;
use relayer_base::{
    database::PostgresDB,
    distributor::Distributor,
    gmp_api,
    queue::Queue,
    utils::{setup_heartbeat, setup_logging},
};
<<<<<<< HEAD
use relayer_base::config::{config_from_yaml};
use relayer_base::redis::connection_manager;
=======
>>>>>>> b407c198
use xrpl::config::XRPLConfig;

#[tokio::main]
async fn main() -> anyhow::Result<()> {
    dotenv().ok();
    let network = std::env::var("NETWORK").expect("NETWORK must be set");
    let config: XRPLConfig = config_from_yaml(&format!("config.{}.yaml", network))?;

    let _guard = setup_logging(&config.common_config);

    let includer_tasks_queue =
        Queue::new(&config.common_config.queue_address, "includer_tasks").await;
    let ingestor_tasks_queue =
        Queue::new(&config.common_config.queue_address, "ingestor_tasks").await;
    let postgres_db = PostgresDB::new(&config.common_config.postgres_url)
        .await
        .map_err(|e| anyhow::anyhow!("Failed to create PostgresDB: {}", e))?;

    let pg_pool = PgPool::connect(&config.common_config.postgres_url).await?;
    let gmp_api = gmp_api::construct_gmp_api(pg_pool, &config.common_config, true)?;

    let mut distributor = Distributor::new(
        postgres_db,
        "default".to_string(),
        gmp_api,
        config.common_config.refunds_enabled,
    )
    .await;

    let mut sigint = signal(SignalKind::interrupt())?;
    let mut sigterm = signal(SignalKind::terminate())?;

<<<<<<< HEAD
    let redis_client = redis::Client::open(config.common_config.redis_server.clone()).unwrap();
    let redis_conn = connection_manager(redis_client, None, None, None)
        .await?;
    
    setup_heartbeat("heartbeat:distributor".to_owned(), redis_conn);
=======
    let redis_client = redis::Client::open(config.common_config.redis_server.clone())?;
    let redis_pool = r2d2::Pool::builder().build(redis_client)?;

    setup_heartbeat("heartbeat:distributor".to_owned(), redis_pool);
>>>>>>> b407c198

    tokio::select! {
        _ = sigint.recv()  => {},
        _ = sigterm.recv() => {},
        _ = distributor.run(
            Arc::clone(&includer_tasks_queue),
            Arc::clone(&ingestor_tasks_queue),
        ) => {},
    }

    ingestor_tasks_queue.close().await;
    includer_tasks_queue.close().await;

    Ok(())
}<|MERGE_RESOLUTION|>--- conflicted
+++ resolved
@@ -11,11 +11,7 @@
     queue::Queue,
     utils::{setup_heartbeat, setup_logging},
 };
-<<<<<<< HEAD
-use relayer_base::config::{config_from_yaml};
 use relayer_base::redis::connection_manager;
-=======
->>>>>>> b407c198
 use xrpl::config::XRPLConfig;
 
 #[tokio::main]
@@ -48,18 +44,10 @@
     let mut sigint = signal(SignalKind::interrupt())?;
     let mut sigterm = signal(SignalKind::terminate())?;
 
-<<<<<<< HEAD
-    let redis_client = redis::Client::open(config.common_config.redis_server.clone()).unwrap();
-    let redis_conn = connection_manager(redis_client, None, None, None)
-        .await?;
+    let redis_client = redis::Client::open(config.common_config.redis_server.clone())?;
+    let redis_conn = connection_manager(redis_client, None, None, None).await?;
     
     setup_heartbeat("heartbeat:distributor".to_owned(), redis_conn);
-=======
-    let redis_client = redis::Client::open(config.common_config.redis_server.clone())?;
-    let redis_pool = r2d2::Pool::builder().build(redis_client)?;
-
-    setup_heartbeat("heartbeat:distributor".to_owned(), redis_pool);
->>>>>>> b407c198
 
     tokio::select! {
         _ = sigint.recv()  => {},
