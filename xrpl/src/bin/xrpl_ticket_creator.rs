--- conflicted
+++ resolved
@@ -1,3 +1,4 @@
+use std::sync::Arc;
 use dotenv::dotenv;
 use sqlx::PgPool;
 
@@ -13,11 +14,7 @@
 async fn main() -> anyhow::Result<()> {
     dotenv().ok();
     let network = std::env::var("NETWORK").expect("NETWORK must be set");
-<<<<<<< HEAD
-    let config: XRPLConfig = config_from_yaml(&format!("config.{}.yaml", network)).unwrap();
-=======
     let config: XRPLConfig = config_from_yaml(&format!("config.{}.yaml", network))?;
->>>>>>> a5c5a7fb
 
     let _guard = setup_logging(&config.common_config);
 
@@ -26,20 +23,11 @@
 
     setup_heartbeat("heartbeat:ticket_creator".to_owned(), redis_pool);
 
-<<<<<<< HEAD
     let pg_pool = PgPool::connect(&config.common_config.postgres_url)
-        .await
-        .unwrap();
-    let gmp_api = gmp_api::construct_gmp_api(pg_pool, &config.common_config, false).unwrap();
+        .await?;
+    let gmp_api = gmp_api::construct_gmp_api(pg_pool, &config.common_config, false)?;
 
-    let ticket_creator = XrplTicketCreator::new(gmp_api.clone(), config.clone());
-=======
-    let gmp_api = Arc::new(
-        gmp_api::GmpApi::new(&config.common_config, false)
-            .map_err(|e| anyhow::anyhow!("Failed to create GmpApi: {}", e))?,
-    );
     let ticket_creator = XrplTicketCreator::new(Arc::clone(&gmp_api), config.clone());
->>>>>>> a5c5a7fb
     ticket_creator.run().await;
 
     Ok(())
