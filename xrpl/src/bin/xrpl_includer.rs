use dotenv::dotenv;
use sqlx::PgPool;
use std::sync::Arc;
use tokio::signal::unix::{signal, SignalKind};

use relayer_base::config::config_from_yaml;
use relayer_base::{
    database::PostgresDB,
    gmp_api,
    payload_cache::PayloadCache,
    queue::Queue,
    utils::{setup_heartbeat, setup_logging},
    models::gmp_tasks::PgGMPTasks,
    models::gmp_events::PgGMPEvents,
};
use relayer_base::redis::connection_manager;
use xrpl::{
    client::XRPLClient, config::XRPLConfig, includer::XrplIncluder,
    models::queued_transactions::PgQueuedTransactionsModel,
};

#[tokio::main]
async fn main() -> anyhow::Result<()> {
    dotenv().ok();
    let network = std::env::var("NETWORK").expect("NETWORK must be set");
    let config: XRPLConfig = config_from_yaml(&format!("config.{}.yaml", network))?;

    let _guard = setup_logging(&config.common_config);

    let tasks_queue = Queue::new(&config.common_config.queue_address, "includer_tasks").await;
    let construct_proof_queue =
        Queue::new(&config.common_config.queue_address, "construct_proof").await;
<<<<<<< HEAD
    let redis_client = redis::Client::open(config.common_config.redis_server.clone()).unwrap();
    let redis_conn = connection_manager(redis_client, None, None, None)
        .await?;

    let postgres_db = PostgresDB::new(&config.common_config.postgres_url)
        .await
        .unwrap();
=======
    let redis_client = redis::Client::open(config.common_config.redis_server.clone())?;
    let redis_pool = r2d2::Pool::builder().build(redis_client)?;
    let postgres_db = PostgresDB::new(&config.common_config.postgres_url).await?;
>>>>>>> b407c198
    let payload_cache = PayloadCache::new(postgres_db.clone());
    let xrpl_client = XRPLClient::new(&config.xrpl_rpc, 3)?;
    let pg_pool = PgPool::connect(&config.common_config.postgres_url).await?;
    let gmp_api = gmp_api::construct_gmp_api(pg_pool.clone(), &config.common_config, true)?;

    let queued_tx_model = PgQueuedTransactionsModel::new(pg_pool.clone());
    let xrpl_includer = XrplIncluder::new::<XRPLClient, PostgresDB, PgQueuedTransactionsModel, gmp_api::GmpApiDbAuditDecorator<gmp_api::GmpApi, PgGMPTasks, PgGMPEvents>>(
        config.clone(),
        gmp_api,
        redis_conn.clone(),
        payload_cache,
        Arc::clone(&construct_proof_queue),
        queued_tx_model.clone(),
        Arc::new(xrpl_client),
    )
    .await
    .map_err(|e| anyhow::anyhow!("Failed to create XrplIncluder: {}", e))?;

    let mut sigint = signal(SignalKind::interrupt())?;
    let mut sigterm = signal(SignalKind::terminate())?;

    setup_heartbeat("heartbeat:includer".to_owned(), redis_conn);

    tokio::select! {
        _ = sigint.recv()  => {},
        _ = sigterm.recv() => {},
        _ = xrpl_includer.run(Arc::clone(&tasks_queue)) => {},
    }

    tasks_queue.close().await;
    construct_proof_queue.close().await;

    Ok(())
}<|MERGE_RESOLUTION|>--- conflicted
+++ resolved
@@ -30,19 +30,11 @@
     let tasks_queue = Queue::new(&config.common_config.queue_address, "includer_tasks").await;
     let construct_proof_queue =
         Queue::new(&config.common_config.queue_address, "construct_proof").await;
-<<<<<<< HEAD
-    let redis_client = redis::Client::open(config.common_config.redis_server.clone()).unwrap();
-    let redis_conn = connection_manager(redis_client, None, None, None)
-        .await?;
 
-    let postgres_db = PostgresDB::new(&config.common_config.postgres_url)
-        .await
-        .unwrap();
-=======
     let redis_client = redis::Client::open(config.common_config.redis_server.clone())?;
-    let redis_pool = r2d2::Pool::builder().build(redis_client)?;
+    let redis_conn = connection_manager(redis_client, None, None, None).await?;
     let postgres_db = PostgresDB::new(&config.common_config.postgres_url).await?;
->>>>>>> b407c198
+
     let payload_cache = PayloadCache::new(postgres_db.clone());
     let xrpl_client = XRPLClient::new(&config.xrpl_rpc, 3)?;
     let pg_pool = PgPool::connect(&config.common_config.postgres_url).await?;
