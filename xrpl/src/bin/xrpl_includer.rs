use dotenv::dotenv;
use sqlx::PgPool;
use std::sync::Arc;
use tokio::signal::unix::{signal, SignalKind};

use relayer_base::config::config_from_yaml;
use relayer_base::{
    database::PostgresDB,
    gmp_api,
    payload_cache::PayloadCache,
    queue::Queue,
    utils::{setup_heartbeat, setup_logging},
    models::gmp_tasks::PgGMPTasks,
    models::gmp_events::PgGMPEvents,
};
use xrpl::{
    client::XRPLClient, config::XRPLConfig, includer::XrplIncluder,
    models::queued_transactions::PgQueuedTransactionsModel,
};

#[tokio::main]
async fn main() -> anyhow::Result<()> {
    dotenv().ok();
    let network = std::env::var("NETWORK").expect("NETWORK must be set");
    let config: XRPLConfig = config_from_yaml(&format!("config.{}.yaml", network))?;

    let _guard = setup_logging(&config.common_config);

    let tasks_queue = Queue::new(&config.common_config.queue_address, "includer_tasks").await;
    let construct_proof_queue =
        Queue::new(&config.common_config.queue_address, "construct_proof").await;
<<<<<<< HEAD
    let redis_client = redis::Client::open(config.common_config.redis_server.clone()).unwrap();
    let redis_pool = r2d2::Pool::builder().build(redis_client).unwrap();
    let postgres_db = PostgresDB::new(&config.common_config.postgres_url)
        .await
        .unwrap();
    let payload_cache = PayloadCache::new(postgres_db.clone());
    let xrpl_client = XRPLClient::new(&config.xrpl_rpc, 3).unwrap();
    let pg_pool = PgPool::connect(&config.common_config.postgres_url)
        .await
        .unwrap();

    let gmp_api = gmp_api::construct_gmp_api(pg_pool.clone(), &config.common_config, true).unwrap();

=======
    let gmp_api = Arc::new(gmp_api::GmpApi::new(&config.common_config, true)?);
    let redis_client = redis::Client::open(config.common_config.redis_server.clone())?;
    let redis_pool = r2d2::Pool::builder().build(redis_client)?;
    let postgres_db = PostgresDB::new(&config.common_config.postgres_url).await?;
    let payload_cache = PayloadCache::new(postgres_db.clone());
    let xrpl_client = XRPLClient::new(&config.xrpl_rpc, 3)?;
    let pg_pool = PgPool::connect(&config.common_config.postgres_url).await?;
>>>>>>> a5c5a7fb
    let queued_tx_model = PgQueuedTransactionsModel::new(pg_pool.clone());
    let xrpl_includer = XrplIncluder::new::<XRPLClient, PostgresDB, PgQueuedTransactionsModel, gmp_api::GmpApiDbAuditDecorator<gmp_api::GmpApi, PgGMPTasks, PgGMPEvents>>(
        config.clone(),
        gmp_api,
        redis_pool.clone(),
        payload_cache,
        Arc::clone(&construct_proof_queue),
        queued_tx_model.clone(),
        Arc::new(xrpl_client),
    )
    .await
    .map_err(|e| anyhow::anyhow!("Failed to create XrplIncluder: {}", e))?;

    let mut sigint = signal(SignalKind::interrupt())?;
    let mut sigterm = signal(SignalKind::terminate())?;

    setup_heartbeat("heartbeat:includer".to_owned(), redis_pool);

    tokio::select! {
        _ = sigint.recv()  => {},
        _ = sigterm.recv() => {},
        _ = xrpl_includer.run(Arc::clone(&tasks_queue)) => {},
    }

    tasks_queue.close().await;
    construct_proof_queue.close().await;

    Ok(())
}<|MERGE_RESOLUTION|>--- conflicted
+++ resolved
@@ -29,29 +29,14 @@
     let tasks_queue = Queue::new(&config.common_config.queue_address, "includer_tasks").await;
     let construct_proof_queue =
         Queue::new(&config.common_config.queue_address, "construct_proof").await;
-<<<<<<< HEAD
-    let redis_client = redis::Client::open(config.common_config.redis_server.clone()).unwrap();
-    let redis_pool = r2d2::Pool::builder().build(redis_client).unwrap();
-    let postgres_db = PostgresDB::new(&config.common_config.postgres_url)
-        .await
-        .unwrap();
-    let payload_cache = PayloadCache::new(postgres_db.clone());
-    let xrpl_client = XRPLClient::new(&config.xrpl_rpc, 3).unwrap();
-    let pg_pool = PgPool::connect(&config.common_config.postgres_url)
-        .await
-        .unwrap();
-
-    let gmp_api = gmp_api::construct_gmp_api(pg_pool.clone(), &config.common_config, true).unwrap();
-
-=======
-    let gmp_api = Arc::new(gmp_api::GmpApi::new(&config.common_config, true)?);
     let redis_client = redis::Client::open(config.common_config.redis_server.clone())?;
     let redis_pool = r2d2::Pool::builder().build(redis_client)?;
     let postgres_db = PostgresDB::new(&config.common_config.postgres_url).await?;
     let payload_cache = PayloadCache::new(postgres_db.clone());
     let xrpl_client = XRPLClient::new(&config.xrpl_rpc, 3)?;
     let pg_pool = PgPool::connect(&config.common_config.postgres_url).await?;
->>>>>>> a5c5a7fb
+    let gmp_api = gmp_api::construct_gmp_api(pg_pool.clone(), &config.common_config, true)?;
+
     let queued_tx_model = PgQueuedTransactionsModel::new(pg_pool.clone());
     let xrpl_includer = XrplIncluder::new::<XRPLClient, PostgresDB, PgQueuedTransactionsModel, gmp_api::GmpApiDbAuditDecorator<gmp_api::GmpApi, PgGMPTasks, PgGMPEvents>>(
         config.clone(),
