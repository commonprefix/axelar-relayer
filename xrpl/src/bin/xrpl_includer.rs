use dotenv::dotenv;
use sqlx::PgPool;
use std::sync::Arc;
use tokio::signal::unix::{signal, SignalKind};

use relayer_base::config::config_from_yaml;
use relayer_base::logging::setup_logging;
use relayer_base::redis::connection_manager;
use relayer_base::{
    database::PostgresDB, gmp_api, models::gmp_events::PgGMPEvents, models::gmp_tasks::PgGMPTasks,
    payload_cache::PayloadCache, queue::Queue, utils::setup_heartbeat,
};
use tokio_util::sync::CancellationToken;
use tracing::info;
use xrpl::{
    client::XRPLClient, config::XRPLConfig, includer::XrplIncluder,
    models::queued_transactions::PgQueuedTransactionsModel,
};

#[tokio::main]
async fn main() -> anyhow::Result<()> {
    dotenv().ok();
    let network = std::env::var("NETWORK").expect("NETWORK must be set");
    let config: XRPLConfig = config_from_yaml(&format!("config.{}.yaml", network))?;

    let (_sentry_guard, otel_guard) = setup_logging(&config.common_config);

    let tasks_queue = Queue::new(
        &config.common_config.queue_address,
        "includer_tasks",
        config.common_config.num_workers,
    )
    .await;
    let construct_proof_queue = Queue::new(
        &config.common_config.queue_address,
        "construct_proof",
        config.common_config.num_workers,
    )
    .await;

    let redis_client = redis::Client::open(config.common_config.redis_server.clone())?;
    let redis_conn = connection_manager(redis_client, None, None, None).await?;
    let postgres_db = PostgresDB::new(&config.common_config.postgres_url).await?;

    let payload_cache = PayloadCache::new(postgres_db.clone());
    let xrpl_client = XRPLClient::new(&config.xrpl_rpc, 3)?;
    let pg_pool = PgPool::connect(&config.common_config.postgres_url).await?;
    let gmp_api = gmp_api::construct_gmp_api(pg_pool.clone(), &config.common_config, true)?;

    let queued_tx_model = PgQueuedTransactionsModel::new(pg_pool.clone());
    let xrpl_includer = XrplIncluder::new::<
        XRPLClient,
        PostgresDB,
        PgQueuedTransactionsModel,
        gmp_api::GmpApiDbAuditDecorator<gmp_api::GmpApi, PgGMPTasks, PgGMPEvents>,
    >(
        config.clone(),
        gmp_api,
        redis_conn.clone(),
        payload_cache,
        Arc::clone(&construct_proof_queue),
        queued_tx_model.clone(),
        Arc::new(xrpl_client),
    )
    .await
    .map_err(|e| anyhow::anyhow!("Failed to create XrplIncluder: {}", e))?;

    let mut sigint = signal(SignalKind::interrupt())?;
    let mut sigterm = signal(SignalKind::terminate())?;

    let token = CancellationToken::new();
    setup_heartbeat(
        "heartbeat:includer".to_owned(),
        redis_conn,
        Some(token.clone()),
    );
    let sigint_cloned_token = token.clone();
    let sigterm_cloned_token = token.clone();
    let includer_cloned_token = token.clone();

    let handle = tokio::spawn({
        let tasks = Arc::clone(&tasks_queue);
        let token_clone = token.clone();
        async move { xrpl_includer.run(tasks, token_clone).await }
    });

    tokio::pin!(handle);

    tokio::select! {
        _ = sigint.recv()  => {
            sigint_cloned_token.cancel();
        },
        _ = sigterm.recv() => {
            sigterm_cloned_token.cancel();
        },
        _ = &mut handle => {
            info!("Includer stopped");
            includer_cloned_token.cancel();
        }
    }
    tasks_queue.close().await;
    construct_proof_queue.close().await;
    let _ = handle.await;
<<<<<<< HEAD
=======

    otel_guard
        .force_flush()
        .expect("Failed to flush OTEL messages");
>>>>>>> 7dff612e

    Ok(())
}<|MERGE_RESOLUTION|>--- conflicted
+++ resolved
@@ -101,13 +101,10 @@
     tasks_queue.close().await;
     construct_proof_queue.close().await;
     let _ = handle.await;
-<<<<<<< HEAD
-=======
 
     otel_guard
         .force_flush()
         .expect("Failed to flush OTEL messages");
->>>>>>> 7dff612e
 
     Ok(())
 }