--- conflicted
+++ resolved
@@ -3,6 +3,7 @@
 use std::sync::Arc;
 use tokio::signal::unix::{signal, SignalKind};
 
+use relayer_base::config::config_from_yaml;
 use relayer_base::{
     database::PostgresDB,
     gmp_api,
@@ -10,17 +11,10 @@
     queue::Queue,
     utils::{setup_heartbeat, setup_logging},
 };
-<<<<<<< HEAD
-
 use xrpl::{
-    client::XRPLClient, includer::XrplIncluder,
+    client::XRPLClient, config::XRPLConfig, includer::XrplIncluder,
     models::queued_transactions::PgQueuedTransactionsModel,
 };
-=======
-use relayer_base::config::{config_from_yaml};
-use xrpl::config::XRPLConfig;
-use xrpl::includer::XrplIncluder;
->>>>>>> f14717bf
 
 #[tokio::main]
 async fn main() -> anyhow::Result<()> {
@@ -31,22 +25,21 @@
     let _guard = setup_logging(&config.common_config);
 
     let tasks_queue = Queue::new(&config.common_config.queue_address, "includer_tasks").await;
-    let construct_proof_queue = Queue::new(&config.common_config.queue_address, "construct_proof").await;
+    let construct_proof_queue =
+        Queue::new(&config.common_config.queue_address, "construct_proof").await;
     let gmp_api = Arc::new(gmp_api::GmpApi::new(&config.common_config, true).unwrap());
     let redis_client = redis::Client::open(config.common_config.redis_server.clone()).unwrap();
     let redis_pool = r2d2::Pool::builder().build(redis_client).unwrap();
-<<<<<<< HEAD
-    let postgres_db = PostgresDB::new(&config.postgres_url).await.unwrap();
+    let postgres_db = PostgresDB::new(&config.common_config.postgres_url)
+        .await
+        .unwrap();
     let payload_cache = PayloadCache::new(postgres_db.clone());
     let xrpl_client = XRPLClient::new(&config.xrpl_rpc, 3).unwrap();
-    let pg_pool = PgPool::connect(&config.postgres_url).await.unwrap();
+    let pg_pool = PgPool::connect(&config.common_config.postgres_url)
+        .await
+        .unwrap();
     let queued_tx_model = PgQueuedTransactionsModel::new(pg_pool.clone());
     let xrpl_includer = XrplIncluder::new::<XRPLClient, PostgresDB, PgQueuedTransactionsModel>(
-=======
-    let postgres_db = PostgresDB::new(&config.common_config.postgres_url).await.unwrap();
-    let payload_cache = PayloadCache::new(postgres_db);
-    let xrpl_includer = XrplIncluder::new(
->>>>>>> f14717bf
         config.clone(),
         gmp_api,
         redis_pool.clone(),
