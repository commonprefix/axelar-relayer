use dotenv::dotenv;

use relayer_base::{
    database::PostgresDB,
    queue::Queue,
    subscriber::Subscriber,
    utils::{setup_heartbeat, setup_logging},
};
use tokio::signal::unix::{signal, SignalKind};
<<<<<<< HEAD

use xrpl::{client::XRPLClient, subscriber::XrplSubscriber};
=======
use relayer_base::config::{config_from_yaml};
use xrpl::config::XRPLConfig;
use xrpl::subscriber::XrplSubscriber;
>>>>>>> f14717bf

#[tokio::main]
async fn main() -> anyhow::Result<()> {
    dotenv().ok();
    let network = std::env::var("NETWORK").expect("NETWORK must be set");
    let config: XRPLConfig = config_from_yaml(&format!("config.{}.yaml", network)).unwrap();

    let _guard = setup_logging(&config.common_config);

    let events_queue = Queue::new(&config.common_config.queue_address, "events").await;
    let postgres_db = PostgresDB::new(&config.common_config.postgres_url).await.unwrap();

    let xrpl_client = XRPLClient::new(&config.xrpl_rpc, 3).unwrap();
    let xrpl_subscriber =
        XrplSubscriber::new(xrpl_client, postgres_db, "recovery".to_string()).await?;
    let mut subscriber = Subscriber::new(xrpl_subscriber);
    let txs: Vec<&str> = vec![
        "80B60B79FF9402BDFAD32AD531E7679206E67C29B8F048162F0FFBEF59814D32",
        "DA8337CA5B9506C28929642E126D1B5D80D736C2C4D9ACEE255881ABD7B4AD9B",
        "d2ab1e62b3a21b91fd96430ac96bc1546096b824055cfa2933f6dce454ba6601",
        "A8D484C434D5EC7DC829775FEA96B713A4F807BF7412343562B51598CB40DB4F",
        "5E4C0FBFBAD8D1E15CBA1598245B4EF25E531C2C74AF26A47CC373E8A1096D47",
        "3FAC94FFD3D43094216A5C20FF54AF39D7C01D1E2381C54ACB0045F6CF9EF35C",
        "F124E4FCD0ED2514A8655FCA904073590469880E0EF42C44EADEEB0814112673",
        "44F32362AE12350C2E6BF27EE251A12DAB5094F477D117C4790ADE0AD0F1966D",
        "8AB417FD03549A5FBF9880CDFEF3A99EB00ACB6EDA62B6CD9ADAECDB9E9C0F3D",
        "3BD8F2DC26A8DAB6219BD453369E7FF932E224B4405253B2FA2AF606C07C2BDE",
        "23127CDC0B46863C453D69517C11F514EC293A17DC87CC2A3D7CEEE15B8BA1E2",
        "751FE03A35711903B27C8D65C29F5E52E2993E338796A979E2960868A698A737",
    ];

    let redis_client = redis::Client::open(config.common_config.redis_server.clone()).unwrap();
    let redis_pool = r2d2::Pool::builder().build(redis_client).unwrap();

    setup_heartbeat("heartbeat:subscriber_recovery".to_owned(), redis_pool);

    let mut sigint = signal(SignalKind::interrupt())?;
    let mut sigterm = signal(SignalKind::terminate())?;

    tokio::select! {
        _ = sigint.recv()  => {},
        _ = sigterm.recv() => {},
        _ = subscriber.recover_txs(
            txs.into_iter().map(|s| s.to_string()).collect(),
            events_queue.clone(),
        ) => {},

    }

    events_queue.close().await;

    Ok(())
}<|MERGE_RESOLUTION|>--- conflicted
+++ resolved
@@ -1,5 +1,6 @@
 use dotenv::dotenv;
 
+use relayer_base::config::config_from_yaml;
 use relayer_base::{
     database::PostgresDB,
     queue::Queue,
@@ -7,14 +8,7 @@
     utils::{setup_heartbeat, setup_logging},
 };
 use tokio::signal::unix::{signal, SignalKind};
-<<<<<<< HEAD
-
-use xrpl::{client::XRPLClient, subscriber::XrplSubscriber};
-=======
-use relayer_base::config::{config_from_yaml};
-use xrpl::config::XRPLConfig;
-use xrpl::subscriber::XrplSubscriber;
->>>>>>> f14717bf
+use xrpl::{client::XRPLClient, config::XRPLConfig, subscriber::XrplSubscriber};
 
 #[tokio::main]
 async fn main() -> anyhow::Result<()> {
@@ -25,7 +19,9 @@
     let _guard = setup_logging(&config.common_config);
 
     let events_queue = Queue::new(&config.common_config.queue_address, "events").await;
-    let postgres_db = PostgresDB::new(&config.common_config.postgres_url).await.unwrap();
+    let postgres_db = PostgresDB::new(&config.common_config.postgres_url)
+        .await
+        .unwrap();
 
     let xrpl_client = XRPLClient::new(&config.xrpl_rpc, 3).unwrap();
     let xrpl_subscriber =
