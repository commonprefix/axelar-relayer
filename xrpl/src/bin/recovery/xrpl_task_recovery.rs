use dotenv::dotenv;
use tokio::signal::unix::{signal, SignalKind};
use sqlx::PgPool;

use relayer_base::config::config_from_yaml;
use relayer_base::{
    database::PostgresDB,
    distributor::{Distributor, RecoverySettings},
    gmp_api::{self, gmp_types::TaskKind},
    queue::Queue,
    utils::setup_logging,
};
use xrpl::config::XRPLConfig;

#[tokio::main]
async fn main() -> anyhow::Result<()> {
    dotenv().ok();
    let network = std::env::var("NETWORK").expect("NETWORK must be set");
    let config: XRPLConfig = config_from_yaml(&format!("config.{}.yaml", network))?;

    let _guard = setup_logging(&config.common_config);

<<<<<<< HEAD
    let includer_tasks_queue = Queue::new(&config.common_config.queue_address, "includer_tasks").await;
    let ingestor_tasks_queue = Queue::new(&config.common_config.queue_address, "ingestor_tasks").await;
    let postgres_db = PostgresDB::new(&config.common_config.postgres_url).await.unwrap();
=======
    let includer_tasks_queue =
        Queue::new(&config.common_config.queue_address, "includer_tasks").await;
    let ingestor_tasks_queue =
        Queue::new(&config.common_config.queue_address, "ingestor_tasks").await;
    let gmp_api = Arc::new(gmp_api::GmpApi::new(&config.common_config, true)?);
    let postgres_db = PostgresDB::new(&config.common_config.postgres_url).await?;
>>>>>>> a5c5a7fb

    let pg_pool = PgPool::connect(&config.common_config.postgres_url).await?;
    let gmp_api = gmp_api::construct_gmp_api(pg_pool, &config.common_config, true)?;

    let mut distributor = Distributor::new_with_recovery_settings(
        postgres_db,
        "task_recovery".to_string(),
        gmp_api,
        RecoverySettings {
            from_task_id: Some("01968759-7d7f-7ccc-a5d0-d03539d725bb".to_string()),
            to_task_id: "01968759-b2eb-72d3-93da-4d7384617be0".to_string(),
            tasks_filter: Some(vec![TaskKind::GatewayTx]),
            // from_task_id: Some("01968759-4ebe-746a-a992-c63f6f7c2f1d".to_string()),
            // to_task_id: "01968759-51c7-7367-a8d0-7f12f2e0efdb".to_string(),
            // tasks_filter: Some(vec![TaskKind::ConstructProof]),
        },
        config.common_config.refunds_enabled,
    )
    .await?;

    let mut sigint = signal(SignalKind::interrupt())?;
    let mut sigterm = signal(SignalKind::terminate())?;

    tokio::select! {
        _ = sigint.recv()  => {},
        _ = sigterm.recv() => {},
        _ = distributor.run_recovery(
            Arc::clone(&includer_tasks_queue),
            Arc::clone(&ingestor_tasks_queue),
        ) => {},
    }

    includer_tasks_queue.close().await;
    ingestor_tasks_queue.close().await;

    Ok(())
}<|MERGE_RESOLUTION|>--- conflicted
+++ resolved
@@ -1,3 +1,4 @@
+use std::sync::Arc;
 use dotenv::dotenv;
 use tokio::signal::unix::{signal, SignalKind};
 use sqlx::PgPool;
@@ -20,18 +21,11 @@
 
     let _guard = setup_logging(&config.common_config);
 
-<<<<<<< HEAD
-    let includer_tasks_queue = Queue::new(&config.common_config.queue_address, "includer_tasks").await;
-    let ingestor_tasks_queue = Queue::new(&config.common_config.queue_address, "ingestor_tasks").await;
-    let postgres_db = PostgresDB::new(&config.common_config.postgres_url).await.unwrap();
-=======
     let includer_tasks_queue =
         Queue::new(&config.common_config.queue_address, "includer_tasks").await;
     let ingestor_tasks_queue =
         Queue::new(&config.common_config.queue_address, "ingestor_tasks").await;
-    let gmp_api = Arc::new(gmp_api::GmpApi::new(&config.common_config, true)?);
     let postgres_db = PostgresDB::new(&config.common_config.postgres_url).await?;
->>>>>>> a5c5a7fb
 
     let pg_pool = PgPool::connect(&config.common_config.postgres_url).await?;
     let gmp_api = gmp_api::construct_gmp_api(pg_pool, &config.common_config, true)?;
