--- conflicted
+++ resolved
@@ -1,14 +1,7 @@
 use dotenv::dotenv;
 
-<<<<<<< HEAD
+use relayer_base::heartbeat::heartbeats_loop;
 use relayer_base::config::config_from_yaml;
-use relayer_base::heartbeat::heartbeats_loop;
-=======
-use redis::Commands;
-use relayer_base::config::config_from_yaml;
-use relayer_base::utils::setup_logging;
-use tracing::{debug, error};
->>>>>>> 3dbb0125
 use xrpl::config::XRPLConfig;
 
 #[tokio::main]
@@ -18,49 +11,5 @@
     let config: XRPLConfig = config_from_yaml(&format!("config.{}.yaml", network))?;
     let common_config = config.common_config.clone();
 
-<<<<<<< HEAD
     heartbeats_loop(&common_config).await
-=======
-    let redis_client = redis::Client::open(config.common_config.redis_server.clone())?;
-    let redis_pool = r2d2::Pool::builder().build(redis_client)?;
-
-    let client = reqwest::Client::new();
-
-    let _guard = setup_logging(&config.common_config);
-
-    loop {
-        debug!("Sending heartbeats to sentry monitoring endpoint");
-
-        for (key, url) in config.common_config.heartbeats.iter() {
-            let redis_key = format!("heartbeat:{}", key);
-            let mut redis_conn = redis_pool.get()?;
-            if redis_conn.get(redis_key).unwrap_or(0) == 1 {
-                match client.get(url).send().await {
-                    Ok(response) => {
-                        if response.status().is_success() {
-                            debug!(
-                                "Successfully sent heartbeat to sentry monitoring endpoint for {}",
-                                key
-                            );
-                        } else {
-                            error!(
-                                "Failed to send heartbeat to sentry monitoring endpoint for {}: {:?}",
-                                key,
-                                response
-                            );
-                        }
-                    }
-                    Err(e) => {
-                        error!(
-                            "Failed to send heartbeat to sentry monitoring endpoint for {}: {}",
-                            key, e
-                        );
-                    }
-                }
-            }
-        }
-
-        tokio::time::sleep(std::time::Duration::from_secs(30)).await;
-    }
->>>>>>> 3dbb0125
 }