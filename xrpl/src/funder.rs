--- conflicted
+++ resolved
@@ -1,36 +1,20 @@
+use super::config::XRPLConfig;
+use crate::client::XRPLClientTrait;
 use reqwest::Client;
 use tracing::{error, info};
 use xrpl_api::{AccountInfoRequest, Amount};
-<<<<<<< HEAD
-
-use relayer_base::config::Config;
-
-use crate::client::XRPLClientTrait;
-=======
-use super::config::XRPLConfig;
-use super::client::XRPLClient;
->>>>>>> f14717bf
 
 const XRP_TOPUP_AMOUNT: u64 = 100;
 const BALANCE_THRESHOLD: f64 = 100_000_000.0; // = 100 XRP
 
 pub struct XRPLFunder<X: XRPLClientTrait> {
     request_client: Client,
-<<<<<<< HEAD
     xrpl_client: X,
-    config: Config,
+    config: XRPLConfig,
 }
 
 impl<X: XRPLClientTrait> XRPLFunder<X> {
-    pub fn new(config: Config, xrpl_client: X) -> Self {
-=======
-    xrpl_client: XRPLClient,
-    config: XRPLConfig,
-}
-
-impl XRPLFunder {
-    pub fn new(config: XRPLConfig) -> Self {
->>>>>>> f14717bf
+    pub fn new(config: XRPLConfig, xrpl_client: X) -> Self {
         let request_client = Client::new();
         Self {
             request_client,
