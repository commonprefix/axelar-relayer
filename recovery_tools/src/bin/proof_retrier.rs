use dotenv::dotenv;
use tokio::signal::unix::{signal, SignalKind};

use relayer_base::config::{config_from_yaml, Config};
use relayer_base::{
    database::PostgresDB,
    payload_cache::PayloadCache,
    proof_retrier::ProofRetrier,
    queue::Queue,
    utils::{setup_heartbeat, setup_logging},
};
<<<<<<< HEAD
use relayer_base::redis::connection_manager;
=======
use std::sync::Arc;
>>>>>>> b407c198

#[tokio::main]
async fn main() -> anyhow::Result<()> {
    dotenv().ok();
    let network = std::env::var("NETWORK").expect("NETWORK must be set");
    let config: Config = config_from_yaml(&format!("config.{}.yaml", network))?;

    let _guard = setup_logging(&config);

    let construct_proof_queue = Queue::new(&config.queue_address, "construct_proof").await;
    let tasks_queue = Queue::new(&config.queue_address, "ingestor_tasks").await;
    let postgres_db = PostgresDB::new(&config.postgres_url).await?;
    let payload_cache = PayloadCache::new(postgres_db);
<<<<<<< HEAD
    let redis_client = redis::Client::open(config.redis_server.clone()).unwrap();
    let redis_conn = connection_manager(redis_client.clone(), None, None, None).await?;

    let proof_retrier = ProofRetrier::new(
        payload_cache,
        construct_proof_queue.clone(),
        tasks_queue.clone(),
        redis_conn.clone(),
=======
    let redis_client = redis::Client::open(config.redis_server.clone())?;
    let redis_pool = r2d2::Pool::builder().build(redis_client)?;
    let proof_retrier = ProofRetrier::new(
        payload_cache,
        Arc::clone(&construct_proof_queue),
        Arc::clone(&tasks_queue),
        redis_pool.clone(),
>>>>>>> b407c198
    );

    let mut sigint = signal(SignalKind::interrupt())?;
    let mut sigterm = signal(SignalKind::terminate())?;

    setup_heartbeat("heartbeat:proof_retrier".to_owned(), redis_conn);

    tokio::select! {
        _ = sigint.recv()  => {},
        _ = sigterm.recv() => {},
        _ = proof_retrier.run() => {},
    }

    tasks_queue.close().await;
    construct_proof_queue.close().await;

    Ok(())
}<|MERGE_RESOLUTION|>--- conflicted
+++ resolved
@@ -9,11 +9,8 @@
     queue::Queue,
     utils::{setup_heartbeat, setup_logging},
 };
-<<<<<<< HEAD
 use relayer_base::redis::connection_manager;
-=======
 use std::sync::Arc;
->>>>>>> b407c198
 
 #[tokio::main]
 async fn main() -> anyhow::Result<()> {
@@ -27,24 +24,15 @@
     let tasks_queue = Queue::new(&config.queue_address, "ingestor_tasks").await;
     let postgres_db = PostgresDB::new(&config.postgres_url).await?;
     let payload_cache = PayloadCache::new(postgres_db);
-<<<<<<< HEAD
-    let redis_client = redis::Client::open(config.redis_server.clone()).unwrap();
+
+    let redis_client = redis::Client::open(config.redis_server.clone())?;
     let redis_conn = connection_manager(redis_client.clone(), None, None, None).await?;
 
     let proof_retrier = ProofRetrier::new(
         payload_cache,
-        construct_proof_queue.clone(),
-        tasks_queue.clone(),
-        redis_conn.clone(),
-=======
-    let redis_client = redis::Client::open(config.redis_server.clone())?;
-    let redis_pool = r2d2::Pool::builder().build(redis_client)?;
-    let proof_retrier = ProofRetrier::new(
-        payload_cache,
         Arc::clone(&construct_proof_queue),
         Arc::clone(&tasks_queue),
-        redis_pool.clone(),
->>>>>>> b407c198
+        redis_conn.clone(),
     );
 
     let mut sigint = signal(SignalKind::interrupt())?;
