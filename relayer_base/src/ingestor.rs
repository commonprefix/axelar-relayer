--- conflicted
+++ resolved
@@ -1,24 +1,17 @@
-<<<<<<< HEAD
 use crate::gmp_api::{GmpApi, GmpApiDbAuditDecorator};
 use crate::ingestor_worker::{IngestorWorker, IngestorWorkerTrait};
+use crate::logging::distributed_tracing_extract_parent_context;
+use crate::logging_ctx_cache::LoggingCtxCache;
 use crate::models::gmp_events::PgGMPEvents;
 use crate::models::gmp_tasks::PgGMPTasks;
 use crate::queue_consumer::QueueConsumer;
 use crate::utils::{setup_heartbeat, ThreadSafe};
-=======
-use crate::gmp_api::utils::extract_message_ids_and_event_types_from_events;
-use crate::gmp_api::GmpApiTrait;
-use crate::logging::{connect_span_to_message_id, distributed_tracing_extract_parent_context};
-use crate::logging_ctx_cache::LoggingCtxCache;
-use crate::utils::ThreadSafe;
->>>>>>> 66d3bfae
 use crate::{
     error::IngestorError,
     gmp_api::gmp_types::{ConstructProofTask, Event, ReactToWasmEventTask, RetryTask, VerifyTask},
     queue::{Queue, QueueItem},
     subscriber::ChainTransaction,
 };
-<<<<<<< HEAD
 use async_trait::async_trait;
 use lapin::message::Delivery;
 use lapin::options::BasicAckOptions;
@@ -28,28 +21,11 @@
 use tokio::signal::unix::{signal, SignalKind};
 use tokio_util::sync::CancellationToken;
 use tokio_util::task::TaskTracker;
-use tracing::{debug, error, info, warn};
+use tracing::{debug, error, info, info_span, warn, Instrument};
+use tracing_opentelemetry::OpenTelemetrySpanExt;
 
 pub struct Ingestor<W: IngestorWorkerTrait + Clone + ThreadSafe> {
     worker: W,
-=======
-use futures::StreamExt;
-use lapin::{options::BasicAckOptions, Consumer};
-use opentelemetry::{Array, StringValue, Value};
-use std::{future::Future, sync::Arc};
-use tokio::select;
-use tracing::{debug, error, info, info_span, warn, Instrument, Span};
-use tracing_opentelemetry::OpenTelemetrySpanExt;
-
-pub struct Ingestor<I: IngestorTrait, G: GmpApiTrait + ThreadSafe> {
-    gmp_api: Arc<G>,
-    ingestor: I,
-    logging_ctx_cache: Arc<dyn LoggingCtxCache>,
-}
-
-pub struct IngestorModels {
-    pub task_retries: PgTaskRetriesModel,
->>>>>>> 66d3bfae
 }
 
 #[async_trait]
@@ -70,14 +46,21 @@
 where
     W: IngestorWorkerTrait + Clone + ThreadSafe,
 {
-<<<<<<< HEAD
     async fn on_delivery(&self, delivery: Delivery, queue: Arc<Queue>, tracker: &TaskTracker) {
         let worker = self.worker.clone();
         let queue_clone = Arc::clone(&queue);
         tracker.spawn(async move {
             debug!("Spawned new ingestor task");
+            let parent_cx = distributed_tracing_extract_parent_context(&delivery);
+            let span = info_span!("consume_queue_task");
+            span.set_parent(parent_cx);
+
             let data = delivery.data.clone();
-            if let Err(e) = worker.process_delivery(&data).await {
+            if let Err(e) = worker
+                .process_delivery(&data)
+                .instrument(span.clone())
+                .await
+            {
                 let mut force_requeue = false;
                 match e {
                     IngestorError::IrrelevantTask => {
@@ -86,60 +69,21 @@
                     }
                     _ => {
                         error!("Failed to consume delivery: {:?}", e);
-=======
-    pub fn new(gmp_api: Arc<G>, ingestor: I, logging_ctx_cache: Arc<dyn LoggingCtxCache>) -> Self {
-        Self {
-            gmp_api,
-            ingestor,
-            logging_ctx_cache,
-        }
-    }
-
-    async fn work(&self, consumer: &mut Consumer, queue: Arc<Queue>) {
-        loop {
-            info!("Waiting for messages from {}..", consumer.queue());
-            match consumer.next().await {
-                Some(Ok(delivery)) => {
-                    let parent_cx = distributed_tracing_extract_parent_context(&delivery);
-
-                    let span = info_span!("consume_queue_task");
-                    span.set_parent(parent_cx);
-
-                    let data = delivery.data.clone();
-                    if let Err(e) = self.process_delivery(&data).instrument(span.clone()).await {
-                        let mut force_requeue = false;
-                        match e {
-                            IngestorError::IrrelevantTask => {
-                                debug!("Skipping irrelevant task");
-                                force_requeue = true;
-                            }
-                            _ => {
-                                error!("Failed to consume delivery: {:?}", e);
-                            }
-                        }
-
-                        if let Err(nack_err) = queue
-                            .republish(delivery, force_requeue)
-                            .instrument(span)
-                            .await
-                        {
-                            error!("Failed to republish message: {:?}", nack_err);
-                        }
-                    } else if let Err(ack_err) = delivery
-                        .ack(BasicAckOptions::default())
-                        .instrument(span)
-                        .await
-                    {
-                        let item = serde_json::from_slice::<QueueItem>(&delivery.data);
-                        error!("Failed to ack item {:?}: {:?}", item, ack_err);
->>>>>>> 66d3bfae
                     }
                 }
 
-                if let Err(nack_err) = queue_clone.republish(delivery, force_requeue).await {
+                if let Err(nack_err) = queue_clone
+                    .republish(delivery, force_requeue)
+                    .instrument(span.clone())
+                    .await
+                {
                     error!("Failed to republish message: {:?}", nack_err);
                 }
-            } else if let Err(ack_err) = delivery.ack(BasicAckOptions::default()).await {
+            } else if let Err(ack_err) = delivery
+                .ack(BasicAckOptions::default())
+                .instrument(span.clone())
+                .await
+            {
                 let item = serde_json::from_slice::<QueueItem>(&delivery.data);
                 error!("Failed to ack item {:?}: {:?}", item, ack_err);
             }
@@ -148,7 +92,6 @@
     }
 }
 
-<<<<<<< HEAD
 impl<W> Ingestor<W>
 where
     W: IngestorWorkerTrait + Clone + ThreadSafe,
@@ -163,17 +106,6 @@
         tasks_queue: Arc<Queue>,
         token: CancellationToken,
     ) {
-=======
-    #[tracing::instrument(skip(self))]
-    async fn process_delivery(&self, data: &[u8]) -> Result<(), IngestorError> {
-        let item = serde_json::from_slice::<QueueItem>(data)
-            .map_err(|e| IngestorError::ParseError(format!("Invalid JSON: {}", e)))?;
-
-        self.consume(item).await
-    }
-
-    pub async fn run(&self, events_queue: Arc<Queue>, tasks_queue: Arc<Queue>) {
->>>>>>> 66d3bfae
         let mut events_consumer = match events_queue.consumer().await {
             Ok(consumer) => consumer,
             Err(e) => {
@@ -198,36 +130,23 @@
             _ = self.work(&mut tasks_consumer, Arc::clone(&tasks_queue), token.clone()) => {
                 warn!("Tasks consumer ended");
             }
-<<<<<<< HEAD
         }
-=======
-        };
-    }
-
-    #[tracing::instrument(skip(self))]
-    pub async fn consume(&self, item: QueueItem) -> Result<(), IngestorError> {
-        let result = match item {
-            QueueItem::Task(task) => self.consume_task(*task).await,
-            QueueItem::Transaction(chain_transaction) => {
-                self.consume_transaction(chain_transaction).await
-            }
-            _ => Err(IngestorError::IrrelevantTask),
-        };
-
-        result
->>>>>>> 66d3bfae
     }
 }
 
-<<<<<<< HEAD
 pub async fn run_ingestor(
     tasks_queue: &Arc<Queue>,
     events_queue: &Arc<Queue>,
     gmp_api: Arc<GmpApiDbAuditDecorator<GmpApi, PgGMPTasks, PgGMPEvents>>,
     redis_conn: ConnectionManager,
+    logging_ctx_cache: Arc<dyn LoggingCtxCache>,
     chain_ingestor: Arc<dyn IngestorTrait>,
 ) -> anyhow::Result<()> {
-    let worker = IngestorWorker::new(gmp_api, Arc::clone(&chain_ingestor));
+    let worker = IngestorWorker::new(
+        gmp_api,
+        Arc::clone(&chain_ingestor),
+        Arc::clone(&logging_ctx_cache),
+    );
     let token = CancellationToken::new();
     let ingestor = Ingestor::new(worker);
     let mut sigint = signal(SignalKind::interrupt())?;
@@ -259,98 +178,11 @@
         _ = &mut handle => {
             info!("Ingestor stopped");
             ingestor_cloned_token.cancel();
-=======
-    #[tracing::instrument(skip(self))]
-    pub async fn consume_transaction(
-        &self,
-        transaction: Box<ChainTransaction>,
-    ) -> Result<(), IngestorError> {
-        let events = self.ingestor.handle_transaction(*transaction).await?;
-        let (message_ids, event_names) = extract_message_ids_and_event_types_from_events(&events);
-        let attr = Value::Array(Array::String(
-            event_names
-                .clone()
-                .into_iter()
-                .map(StringValue::from)
-                .collect(),
-        ));
-        Span::current().set_attribute("event_names", attr);
-        Span::current().set_attribute("num_events", events.len() as i64);
-        connect_span_to_message_id(&Span::current(), message_ids, &self.logging_ctx_cache).await;
-
-        if events.is_empty() {
-            info!("No GMP events to post.");
-            return Ok(());
-        }
-
-        info!("Posting events: {:?}", events.clone());
-        let response = self
-            .gmp_api
-            .post_events(events)
-            .await
-            .map_err(|e| IngestorError::PostEventError(e.to_string()))?;
-
-        for event_response in response {
-            if event_response.status != "ACCEPTED" {
-                error!("Posting event failed: {:?}", event_response.error);
-                if let Some(true) = event_response.retriable {
-                    return Err(IngestorError::RetriableError(
-                        // TODO: retry? Handle error responses for part of the batch
-                        // Question: what happens if we send the same event multiple times?
-                        event_response.error.unwrap_or_default(),
-                    ));
-                }
-            }
->>>>>>> 66d3bfae
         }
     }
 
-<<<<<<< HEAD
     tasks_queue.close().await;
     events_queue.close().await;
     let _ = handle.await;
     Ok(())
-=======
-    #[tracing::instrument(skip(self))]
-    pub async fn consume_task(&self, task: Task) -> Result<(), IngestorError> {
-        match task {
-            Task::Verify(verify_task) => {
-                info!("Consuming task: {:?}", verify_task);
-                self.ingestor.handle_verify(verify_task).await
-            }
-            Task::ReactToWasmEvent(react_to_wasm_event_task) => {
-                info!("Consuming task: {:?}", react_to_wasm_event_task);
-                self.ingestor
-                    .handle_wasm_event(react_to_wasm_event_task)
-                    .await
-            }
-            Task::ConstructProof(construct_proof_task) => {
-                info!("Consuming task: {:?}", construct_proof_task);
-                self.ingestor
-                    .handle_construct_proof(construct_proof_task)
-                    .await
-            }
-            Task::ReactToRetriablePoll(react_to_retriable_poll_task) => {
-                info!("Consuming task: {:?}", react_to_retriable_poll_task);
-                self.ingestor
-                    .handle_retriable_task(RetryTask::ReactToRetriablePoll(
-                        react_to_retriable_poll_task,
-                    ))
-                    .await
-            }
-            Task::ReactToExpiredSigningSession(react_to_expired_signing_session_task) => {
-                info!(
-                    "Consuming task: {:?}",
-                    react_to_expired_signing_session_task
-                );
-                self.ingestor
-                    .handle_retriable_task(RetryTask::ReactToExpiredSigningSession(
-                        react_to_expired_signing_session_task,
-                    ))
-                    .await
-            }
-            _ => Err(IngestorError::IrrelevantTask),
-        }
-    }
->>>>>>> 66d3bfae
 }