--- conflicted
+++ resolved
@@ -76,18 +76,9 @@
     pub heartbeats: HashMap<String, String>,
     pub price_feed: PriceFeedConfig,
     pub refunds_enabled: bool,
-<<<<<<< HEAD
-
-    // TODO: Refactor these into a separate config (so we have separate config structs per-chain)
-    pub wallets: Vec<WalletConfig>,
-    pub ton_gateway: String,
-    pub ton_rpc: String,
-    pub ton_api_key: String,
-=======
     pub demo_tokens_rate: HashMap<String, f64>,
     pub sentry_dsn: String,
     pub axelar_contracts: AxelarContracts,
->>>>>>> f14717bf
 }
 
 pub fn config_from_yaml<T> (path: &str) -> Result<T> where
