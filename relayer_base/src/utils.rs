use std::str::FromStr;

use anyhow::Context;
use axelar_wasm_std::msg_id::HexTxHash;
use redis::{Commands, SetExpiry, SetOptions};
use rust_decimal::{prelude::FromPrimitive, Decimal};
use sentry::ClientInitGuard;
use sentry_tracing::{layer as sentry_layer, EventFilter};
use serde::de::DeserializeOwned;
use serde_json::Value;
use tracing::{debug, level_filters::LevelFilter, warn, Level};
use tracing_subscriber::{fmt, prelude::*, Registry};
use xrpl_amplifier_types::{
    msg::XRPLMessage,
    types::{XRPLPaymentAmount, XRPLToken, XRPLTokenAmount},
};
use xrpl_api::{Memo, PaymentTransaction, Transaction, TxRequest};

use crate::{
    config::Config,
    error::{GmpApiError, IngestorError},
    gmp_api::gmp_types::{
        CommonTaskFields, ConstructProofTask, ExecuteTask, GatewayTxTask,
        ReactToExpiredSigningSessionTask, ReactToRetriablePollTask, ReactToWasmEventTask,
        RefundTask, Task, TaskMetadata, UnknownTask, VerifyTask, WasmEvent,
    },
    price_view::PriceViewTrait,
};

const HEARTBEAT_EXPIRATION: u64 = 30;

fn parse_as<T: DeserializeOwned>(value: &Value) -> Result<T, GmpApiError> {
    serde_json::from_value(value.clone()).map_err(|e| GmpApiError::InvalidResponse(e.to_string()))
}

pub fn parse_task(task_json: &Value) -> Result<Task, GmpApiError> {
    let task_headers: CommonTaskFields = serde_json::from_value(task_json.clone())
        .map_err(|e| GmpApiError::InvalidResponse(e.to_string()))?;

    match task_headers.r#type.as_str() {
        "CONSTRUCT_PROOF" => {
            let task: ConstructProofTask = parse_as(task_json)?;
            Ok(Task::ConstructProof(task))
        }
        "GATEWAY_TX" => {
            let task: GatewayTxTask = parse_as(task_json)?;
            Ok(Task::GatewayTx(task))
        }
        "VERIFY" => {
            let task: VerifyTask = parse_as(task_json)?;
            Ok(Task::Verify(task))
        }
        "EXECUTE" => {
            let task: ExecuteTask = parse_as(task_json)?;
            Ok(Task::Execute(task))
        }
        "REFUND" => {
            let task: RefundTask = parse_as(task_json)?;
            Ok(Task::Refund(task))
        }
        "REACT_TO_WASM_EVENT" => {
            let task: ReactToWasmEventTask = parse_as(task_json)?;
            Ok(Task::ReactToWasmEvent(task))
        }
        "REACT_TO_RETRIABLE_POLL" => {
            let task: ReactToRetriablePollTask = parse_as(task_json)?;
            Ok(Task::ReactToRetriablePoll(task))
        }
        "REACT_TO_EXPIRED_SIGNING_SESSION" => {
            let task: ReactToExpiredSigningSessionTask = parse_as(task_json)?;
            Ok(Task::ReactToExpiredSigningSession(task))
        }
        _ => {
            let task: UnknownTask = parse_as(task_json)?;
            Ok(Task::Unknown(task))
        }
    }
}

pub fn extract_from_xrpl_memo(
    memos: Option<Vec<Memo>>,
    memo_type: &str,
) -> Result<String, anyhow::Error> {
    let memos = memos.ok_or_else(|| anyhow::anyhow!("No memos"))?;
    let desired_type_hex = hex::encode(memo_type).to_lowercase();

    if let Some(memo) = memos.into_iter().find(|m| {
        m.memo_type
            .as_ref()
            .map(|t| t.to_lowercase())
            .unwrap_or_default()
            == desired_type_hex
    }) {
        Ok(memo
            .memo_data
            .ok_or_else(|| anyhow::anyhow!("memo_data is missing"))?)
    } else {
        Err(anyhow::anyhow!("No memo with type: {}", memo_type))
    }
}

pub fn extract_hex_xrpl_memo(
    memos: Option<Vec<Memo>>,
    memo_type: &str,
) -> Result<String, anyhow::Error> {
    let hex_str = extract_from_xrpl_memo(memos.clone(), memo_type)?;
    let bytes = hex::decode(&hex_str)?;
    String::from_utf8(bytes).map_err(|e| e.into())
}

pub fn setup_logging(config: &Config) -> ClientInitGuard {
    let environment = std::env::var("ENVIRONMENT").unwrap_or_else(|_| "development".to_string());

    let _guard = sentry::init((
        config.sentry_dsn.to_string(),
        sentry::ClientOptions {
            release: sentry::release_name!(),
            environment: Some(std::borrow::Cow::Owned(environment.clone())),
            traces_sample_rate: 1.0,
            ..Default::default()
        },
    ));

    let fmt_layer = fmt::layer()
        .with_target(true)
        .with_filter(LevelFilter::DEBUG);

    let sentry_layer = sentry_layer().event_filter(|metadata| match *metadata.level() {
        Level::ERROR => EventFilter::Event, // Send `error` events to Sentry
        Level::WARN => EventFilter::Event,  // Send `warn` events to Sentry
        _ => EventFilter::Breadcrumb,
    });

    let subscriber = Registry::default()
        .with(fmt_layer) // Console logging
        .with(sentry_layer); // Sentry logging

    tracing::subscriber::set_global_default(subscriber)
        .expect("Failed to set global tracing subscriber");

    _guard
}

pub fn event_attribute(event: &WasmEvent, key: &str) -> Option<String> {
    event
        .attributes
        .iter()
        .find(|e| e.key == key)
        .map(|e| e.value.clone())
}

pub fn parse_gas_fee_amount(
    payment_amount: &XRPLPaymentAmount,
    gas_fee_amount: String,
) -> Result<XRPLPaymentAmount, IngestorError> {
    let gas_fee_amount = match payment_amount.clone() {
        XRPLPaymentAmount::Issued(token, _) => XRPLPaymentAmount::Issued(
            XRPLToken {
                issuer: token.issuer,
                currency: token.currency,
            },
            gas_fee_amount.try_into().map_err(|_| {
                IngestorError::GenericError(
                    "Failed to parse gas fee amount as XRPLTokenAmount".to_owned(),
                )
            })?,
        ),
        XRPLPaymentAmount::Drops(_) => {
            XRPLPaymentAmount::Drops(gas_fee_amount.parse().map_err(|_| {
                IngestorError::GenericError("Failed to parse gas fee amount as u64".to_owned())
            })?)
        }
    };
    Ok(gas_fee_amount)
}

pub fn extract_and_decode_memo(
    memos: &Option<Vec<Memo>>,
    memo_type: &str,
) -> Result<String, anyhow::Error> {
    let hex_str = extract_from_xrpl_memo(memos.clone(), memo_type)?;
    let bytes =
        hex::decode(&hex_str).with_context(|| format!("Failed to hex-decode memo {}", hex_str))?;
    String::from_utf8(bytes).with_context(|| format!("Invalid UTF-8 in memo {}", hex_str))
}

pub fn parse_payment_amount(
    payment: &PaymentTransaction,
) -> Result<XRPLPaymentAmount, IngestorError> {
    if let xrpl_api::Amount::Drops(amount) = payment.amount.clone() {
        Ok(XRPLPaymentAmount::Drops(amount.parse::<u64>().map_err(
            |_| IngestorError::GenericError("Failed to parse amount as u64".to_owned()),
        )?))
    } else if let xrpl_api::Amount::Issued(issued_amount) = payment.amount.clone() {
        Ok(XRPLPaymentAmount::Issued(
            XRPLToken {
                issuer: issued_amount.issuer.try_into().map_err(|_| {
                    IngestorError::GenericError(
                        "Failed to parse issuer as XRPLAccountId".to_owned(),
                    )
                })?,
                currency: issued_amount.currency.try_into().map_err(|_| {
                    IngestorError::GenericError(
                        "Failed to parse currency as XRPLCurrency".to_owned(),
                    )
                })?,
            },
            XRPLTokenAmount::from_str(&issued_amount.value).map_err(|_| {
                IngestorError::GenericError("Failed to parse amount as XRPLTokenAmount".to_owned())
            })?,
        ))
    } else {
        return Err(IngestorError::GenericError(
            "Payment amount must be either Drops or Issued".to_owned(),
        ));
    }
}

// Should this be moved to the xrpl client?
pub async fn xrpl_tx_from_hash(
    tx_hash: HexTxHash,
    client: &xrpl_http_client::Client,
) -> Result<Transaction, IngestorError> {
    let tx_request = TxRequest::new(&tx_hash.tx_hash_as_hex_no_prefix()).binary(false);
    client
        .call(tx_request)
        .await
        .map_err(|e| IngestorError::GenericError(format!("Failed to get transaction: {}", e)))
        .map(|res| res.tx)
}

pub fn parse_message_from_context(
    metadata: &Option<TaskMetadata>,
) -> Result<XRPLMessage, IngestorError> {
    let metadata = metadata
        .clone()
        .ok_or_else(|| IngestorError::GenericError("Verify task missing meta field".into()))?;

    let source_context = metadata.source_context.ok_or_else(|| {
        IngestorError::GenericError("Verify task missing source_context field".into())
    })?;

    let xrpl_message = source_context.get("xrpl_message").ok_or_else(|| {
        IngestorError::GenericError("Verify task missing xrpl_message in source_context".into())
    })?;

    serde_json::from_str(xrpl_message).map_err(|e| {
        IngestorError::GenericError(format!(
            "Failed to parse xrpl_message from {}: {}",
            xrpl_message, e
        ))
    })
}

pub fn setup_heartbeat(service: String, redis_pool: r2d2::Pool<redis::Client>) {
    tokio::spawn(async move {
        loop {
            tracing::info!("Writing heartbeat to DB");
            let mut redis_conn = redis_pool.get().unwrap();
            let set_opts =
                SetOptions::default().with_expiration(SetExpiry::EX(HEARTBEAT_EXPIRATION));
            let result: redis::RedisResult<()> =
                redis_conn.set_options(service.clone(), "1", set_opts);
            if let Err(e) = result {
                tracing::error!("Failed to write heartbeat: {}", e);
            }
            tokio::time::sleep(tokio::time::Duration::from_secs(15)).await;
        }
    });
}

pub async fn convert_token_amount_to_drops<T>(
    config: &Config,
    amount: Decimal,
    token_id: &str,
    price_view: &T,
) -> Result<String, anyhow::Error>
where
    T: PriceViewTrait,
{
    let token_symbol = config
        .deployed_tokens
        .get(token_id)
        .ok_or_else(|| anyhow::anyhow!("Token id {} not found in deployed tokens", token_id))?;

    let maybe_price = price_view.get_price(&format!("{}/XRP", token_symbol)).await;
    let price = if let Ok(price) = maybe_price {
        price
    } else {
        debug!("Price not found in database, checking demo tokens");
        // if it wasn't found in the database, it could be a demo token
        let token_to_xrp_rate = config.demo_tokens_rate.get(token_id);
        if token_to_xrp_rate.is_none() {
            return Err(maybe_price.unwrap_err());
        }
        Decimal::from_f64(*token_to_xrp_rate.unwrap())
            .ok_or_else(|| anyhow::anyhow!("Failed to convert token rate to Decimal"))?
    };

    let xrp = amount * price;
    let drops = xrp * Decimal::from(1_000_000);

    if drops.normalize().scale() > 0 {
        warn!("Losing precision, drops have decimal points: {}", drops);
    }
    Ok(drops.trunc().to_string())
}

#[cfg(test)]
mod tests {
<<<<<<< HEAD
    use crate::{database::MockDatabase, price_view::MockPriceView};
    use redis::Client;
    use std::collections::HashMap;
    use std::time::Duration;
=======
    use std::{
        collections::{BTreeMap, HashMap},
        fs,
        time::Duration,
    };

    use crate::{database::MockDatabase, price_view::MockPriceView};
    use redis::Client;
>>>>>>> a7e76ac6
    use testcontainers::{
        core::{IntoContainerPort, WaitFor},
        runners::AsyncRunner,
        GenericImage,
    };
    use xrpl_amplifier_types::types::{XRPLAccountId, XRPLCurrency};
    use xrpl_api::IssuedAmount;

    use super::*;

    fn test_valid_task_parsing<T>(task_json_str: &str)
    where
        T: DeserializeOwned + serde::Serialize,
    {
        let task_json: serde_json::Value = serde_json::from_str(task_json_str).unwrap();
        let actual_task: T = serde_json::from_value(task_json.clone()).unwrap();

        let parse_result = parse_task(&task_json);
        assert!(parse_result.is_ok(), "Expected successful parsing");

        let serialized_task = serde_json::to_string(&actual_task).unwrap();
        let reserialized_json: serde_json::Value = serde_json::from_str(&serialized_task).unwrap();

        assert_eq!(reserialized_json, task_json);
    }

    #[tokio::test]
    async fn test_convert_token_amount_to_drops_whole_number() {
        let config = Config {
            deployed_tokens: HashMap::from([("XRP".to_string(), "XRP".to_string())]),
            ..Default::default()
        };

        let mut price_view = MockPriceView::<MockDatabase>::new();
        price_view
            .expect_get_price()
            .returning(|_| Ok(Decimal::from_str("1.5").unwrap()));
        let result = convert_token_amount_to_drops(
            &config,
            Decimal::from_str("123.0").unwrap(),
            "XRP",
            &price_view,
        )
        .await
        .unwrap();
        assert_eq!(result, "184500000");
    }

    #[tokio::test]
    async fn test_convert_token_amount_to_drops_with_decimals() {
        let config = Config {
            deployed_tokens: HashMap::from([("XRP".to_string(), "XRP".to_string())]),
            ..Default::default()
        };

        let mut price_view = MockPriceView::<MockDatabase>::new();
        price_view
            .expect_get_price()
            .returning(|_| Ok(Decimal::from_str("1.5").unwrap()));
        let result = convert_token_amount_to_drops(
            &config,
            Decimal::from_str("123.456").unwrap(),
            "XRP",
            &price_view,
        )
        .await
        .unwrap();
        assert_eq!(result, "185184000");
    }

    #[tokio::test]
    async fn test_convert_token_amount_to_drops_small_value() {
        let config = Config {
            deployed_tokens: HashMap::from([("XRP".to_string(), "XRP".to_string())]),
            ..Default::default()
        };

        let mut price_view = MockPriceView::<MockDatabase>::new();
        price_view
            .expect_get_price()
            .returning(|_| Ok(Decimal::from_str("1.0").unwrap()));
        let result = convert_token_amount_to_drops(
            &config,
            Decimal::from_str("0.000001").unwrap(),
            "XRP",
            &price_view,
        )
        .await
        .unwrap();
        assert_eq!(result, "1");
    }

    #[tokio::test]
    async fn test_convert_token_amount_to_drops_max_decimals() {
        let config = Config {
            deployed_tokens: HashMap::from([("XRP".to_string(), "XRP".to_string())]),
            ..Default::default()
        };

        let mut price_view = MockPriceView::<MockDatabase>::new();
        price_view
            .expect_get_price()
            .returning(|_| Ok(Decimal::from_str("1.0").unwrap()));
        let result = convert_token_amount_to_drops(
            &config,
            Decimal::from_str("0.123456").unwrap(),
            "XRP",
            &price_view,
        )
        .await
        .unwrap();
        assert_eq!(result, "123456");
    }

    #[tokio::test]
    async fn test_convert_token_amount_to_drops_too_many_decimals_no_precision() {
        let config = Config {
            deployed_tokens: HashMap::from([("XRP".to_string(), "XRP".to_string())]),
            ..Default::default()
        };

        let mut price_view = MockPriceView::<MockDatabase>::new();
        price_view
            .expect_get_price()
            .returning(|_| Ok(Decimal::from_str("1.0").unwrap()));
        let result = convert_token_amount_to_drops(
            &config,
            Decimal::from_str("0.1234567").unwrap(),
            "XRP",
            &price_view,
        )
        .await
        .unwrap();
        assert_eq!(result, "123456");
    }

    #[tokio::test]
    async fn test_convert_token_amount_to_drops_no_rate() {
        let config = Config::default();

        let mut price_view = MockPriceView::<MockDatabase>::new();
        price_view
            .expect_get_price()
            .returning(|_| Ok(Decimal::from_str("1.0").unwrap()));
        let result = convert_token_amount_to_drops(
            &config,
            Decimal::from_str("0.1234567").unwrap(),
            "XRP",
            &price_view,
        )
        .await
        .unwrap_err();
        assert!(result
            .to_string()
            .contains("Token id XRP not found in deployed tokens"));
    }

    #[tokio::test]
    async fn test_convert_xrpl_token_amount_to_drops() {
        let config = Config {
            deployed_tokens: HashMap::from([("XRP".to_string(), "XRP".to_string())]),
            ..Default::default()
        };

        let mut price_view = MockPriceView::<MockDatabase>::new();
        price_view
            .expect_get_price()
            .returning(|_| Ok(Decimal::from_str("1.0").unwrap()));

        let token_amount = XRPLTokenAmount::from_str("123.456").unwrap();
        let result = convert_token_amount_to_drops(
            &config,
            Decimal::from_scientific(&token_amount.to_string()).unwrap(),
            "XRP",
            &price_view,
        )
        .await
        .unwrap();
        assert_eq!(result, "123456000");
    }

    #[test]
    fn test_parse_all_valid_tasks() {
        let valid_tasks_dir = "testdata/gmp_tasks/valid_tasks";
        let entries = fs::read_dir(valid_tasks_dir).expect("Failed to read valid_tasks directory");

        for entry in entries {
            let entry = entry.expect("Failed to read directory entry");
            let path = entry.path();

            if path.extension().and_then(|s| s.to_str()) == Some("json") {
                let file_name = path
                    .file_stem()
                    .and_then(|s| s.to_str())
                    .expect("Failed to get file name");

                let tasks_json = fs::read_to_string(&path)
                    .expect(&format!("Failed to load tasks from {}", path.display()));

                let tasks: Vec<serde_json::Value> = serde_json::from_str(&tasks_json).expect(
                    &format!("Failed to parse tasks JSON from {}", path.display()),
                );

                for task_json in tasks {
                    let task_json_str = serde_json::to_string(&task_json)
                        .expect("Failed to serialize task back to string");

                    match file_name {
                        "VerifyTask" => test_valid_task_parsing::<VerifyTask>(&task_json_str),
                        "ExecuteTask" => test_valid_task_parsing::<ExecuteTask>(&task_json_str),
                        "GatewayTxTask" => test_valid_task_parsing::<GatewayTxTask>(&task_json_str),
                        "ConstructProofTask" => {
                            test_valid_task_parsing::<ConstructProofTask>(&task_json_str)
                        }
                        "ReactToWasmEventTask" => {
                            test_valid_task_parsing::<ReactToWasmEventTask>(&task_json_str)
                        }
                        "RefundTask" => test_valid_task_parsing::<RefundTask>(&task_json_str),
                        "ReactToRetriablePollTask" => {
                            test_valid_task_parsing::<ReactToRetriablePollTask>(&task_json_str)
                        }
                        "ReactToExpiredSigningSessionTask" => {
                            test_valid_task_parsing::<ReactToExpiredSigningSessionTask>(
                                &task_json_str,
                            )
                        }
                        _ => panic!(
                            "Unknown task file: {} - filename should match the task type name",
                            file_name
                        ),
                    }
                }
            }
        }
    }

    #[test]
    fn test_parse_invalid_tasks() {
        let tasks_json =
            std::fs::read_to_string("testdata/gmp_tasks/invalid_tasks/invalid_tasks.json")
                .expect("Failed to load invalid tasks");

        let tasks: Vec<serde_json::Value> =
            serde_json::from_str(&tasks_json).expect("Failed to parse invalid tasks JSON");

        for task_json in tasks {
            let result = parse_task(&task_json);

            assert!(matches!(result, Err(GmpApiError::InvalidResponse(_))));
        }
    }

    #[test]
    fn test_parse_unknown_tasks() {
        let tasks_json =
            std::fs::read_to_string("testdata/gmp_tasks/unknown_tasks/unknown_tasks.json")
                .expect("Failed to load unknown tasks");

        let tasks: Vec<serde_json::Value> =
            serde_json::from_str(&tasks_json).expect("Failed to parse unknown tasks JSON");

        for task_json in tasks {
            let parse_result = parse_task(&task_json);
            assert!(matches!(parse_result, Ok(Task::Unknown(_))));
        }
    }

    #[test]
    fn test_extract_from_xrpl_memo() {
        let memos = vec![Memo {
            memo_type: Some(hex::encode("test_type")),
            memo_data: Some("test_data".to_string()),
            memo_format: None,
        }];
        let maybe_memo_data = extract_from_xrpl_memo(Some(memos), "test_type");
        let memo_data = maybe_memo_data.unwrap();
        assert_eq!(memo_data, "test_data");
    }

    #[test]
    fn test_extract_from_xrpl_memo_not_hex_type() {
        let memos = vec![Memo {
            memo_type: Some("test_type".to_string()),
            memo_data: Some("test_data".to_string()),
            memo_format: None,
        }];
        let maybe_memo_data = extract_from_xrpl_memo(Some(memos), "test_type");
        assert!(maybe_memo_data.is_err());
    }

    #[test]
    fn test_extract_from_xrpl_memo_not_found() {
        let memos = vec![
            Memo {
                memo_type: None,
                memo_data: None,
                memo_format: None,
            },
            Memo {
                memo_type: Some(hex::encode("test_type")),
                memo_data: Some("test_data_2".to_string()),
                memo_format: Some("hex".to_string()),
            },
        ];
        let maybe_memo_data = extract_from_xrpl_memo(Some(memos), "test_type_2");
        assert!(maybe_memo_data.is_err());
    }

    #[test]
    fn test_extract_from_xrpl_memo_empty_list() {
        let maybe_memo_data = extract_from_xrpl_memo(Some(vec![]), "test_type");
        assert!(maybe_memo_data.is_err());
    }

    #[test]
    fn test_extract_from_xrpl_memo_missing_data() {
        let memos = vec![Memo {
            memo_type: Some(hex::encode("test_type")),
            memo_data: None,
            memo_format: None,
        }];
        let maybe_memo_data = extract_from_xrpl_memo(Some(memos), "test_type");
        assert!(maybe_memo_data.is_err());
    }

    #[test]
    fn test_extract_from_xrpl_memo_none() {
        let maybe_memo_data = extract_from_xrpl_memo(None, "test_type");
        assert!(maybe_memo_data.is_err());
    }

    #[test]
    fn test_extract_hex_xrpl_memo() {
        let memos = vec![Memo {
            memo_type: Some(hex::encode("test_type")),
            memo_data: Some(hex::encode("test_data")),
            memo_format: Some("hex".to_string()),
        }];
        let maybe_memo_hex = extract_hex_xrpl_memo(Some(memos), "test_type");
        let memo_hex = maybe_memo_hex.unwrap();
        assert_eq!(memo_hex, "test_data");
    }

    #[test]
    fn test_extract_hex_xrpl_memo_no_hex_format() {
        let memos = vec![Memo {
            memo_type: Some("test_type".to_string()),
            memo_data: Some("test_data".to_string()),
            memo_format: None,
        }];
        let maybe_memo_hex = extract_hex_xrpl_memo(Some(memos), "test_type");
        assert!(maybe_memo_hex.is_err());
    }

    #[test]
    fn test_event_attribute() {
        let events_json = std::fs::read_to_string("testdata/wasm_events/events.json")
            .expect("Failed to load events.json");

        let events: Vec<serde_json::Value> =
            serde_json::from_str(&events_json).expect("Failed to parse events.json");

        for event_json in events {
            let maybe_event: Result<WasmEvent, serde_json::Error> =
                serde_json::from_value(event_json.clone());
            assert!(maybe_event.is_ok());
            let actual_event = maybe_event.unwrap();
            let maybe_attribute = event_attribute(&actual_event, "poll_id");
            let attribute = maybe_attribute.unwrap();
            assert_eq!(
                attribute,
                event_json.get("attributes").unwrap()[2]
                    .get("value")
                    .unwrap()
                    .as_str()
                    .unwrap()
            );

            let maybe_attribute = event_attribute(&actual_event, "status");
            let attribute = maybe_attribute.unwrap();
            assert_eq!(
                attribute,
                event_json.get("attributes").unwrap()[3]
                    .get("value")
                    .unwrap()
                    .as_str()
                    .unwrap()
            );
        }
    }

    #[test]
    fn test_event_attribute_not_found() {
        let events_json = std::fs::read_to_string("testdata/wasm_events/events.json")
            .expect("Failed to load events.json");

        let events: Vec<serde_json::Value> =
            serde_json::from_str(&events_json).expect("Failed to parse events.json");

        for event_json in events {
            let maybe_event: Result<WasmEvent, serde_json::Error> =
                serde_json::from_value(event_json.clone());
            assert!(maybe_event.is_ok());
            let actual_event = maybe_event.unwrap();
            let maybe_attribute = event_attribute(&actual_event, "random_key");
            assert!(maybe_attribute.is_none());
        }
    }

    #[test]
    fn test_event_attribute_invalid_event() {
        let events_json = std::fs::read_to_string("testdata/wasm_events/invalid_events.json")
            .expect("Failed to load events.json");

        let events: Vec<serde_json::Value> =
            serde_json::from_str(&events_json).expect("Failed to parse events.json");

        for event_json in events {
            let maybe_event: Result<WasmEvent, serde_json::Error> =
                serde_json::from_value(event_json.clone());
            assert!(maybe_event.is_err());
        }
    }

    #[test]
    fn test_parse_gas_fee_amount_drops() {
        let payment_amount = XRPLPaymentAmount::Drops(10);

        let result = parse_gas_fee_amount(&payment_amount, "500000".to_string());
        assert!(matches!(result, Ok(XRPLPaymentAmount::Drops(500000))));

        let result = parse_gas_fee_amount(&payment_amount, "invalid".to_string());
        assert!(result.is_err());
    }

    #[test]
    fn test_parse_gas_fee_amount_issued() {
        let token = XRPLToken {
            issuer: XRPLAccountId::from_str("rPT1Sjq2YGrBMTttX4GZHjKu9dyfzbpAYe").unwrap(),
            currency: XRPLCurrency::new("USD").unwrap(),
        };
        let payment_amount =
            XRPLPaymentAmount::Issued(token.clone(), XRPLTokenAmount::from_str("100.0").unwrap());

        let gas_fee_amount = parse_gas_fee_amount(&payment_amount, "50.0".to_string())
            .expect("Valid gas fee amount for issued tokens");
        assert_eq!(
            gas_fee_amount,
            XRPLPaymentAmount::Issued(token, XRPLTokenAmount::from_str("50.0").unwrap())
        );

        let err = parse_gas_fee_amount(&payment_amount, "invalid_amount".to_string());
        assert!(
            err.is_err(),
            "Expected error parsing invalid issued gas fee amount"
        );
    }

    #[test]
    fn test_extract_and_decode_memo() {
        let memos = vec![Memo {
            memo_type: Some(hex::encode("test_type")),
            memo_data: Some(hex::encode("test_data")),
            memo_format: Some("hex".to_string()),
        }];
        let memo_data = extract_and_decode_memo(&Some(memos), "test_type");
        let memo_data = memo_data.unwrap();
        assert_eq!(memo_data, "test_data");
    }

    #[test]
    fn test_extract_and_decode_memo_not_hex_format() {
        let memos = vec![Memo {
            memo_type: Some(hex::encode("test_type")),
            memo_data: Some("test_data".to_string()),
            memo_format: None,
        }];
        let memo_data = extract_and_decode_memo(&Some(memos), "test_type");
        assert!(memo_data.is_err());
    }

    #[test]
    fn test_extract_and_decode_memo_not_found() {
        let memos = vec![];
        let memo_data = extract_and_decode_memo(&Some(memos), "test_type");
        assert!(memo_data.is_err());
    }

    #[test]
    fn test_extract_and_decode_memo_invalid_utf8() {
        let memos = vec![Memo {
            memo_type: Some(hex::encode("test_type")),
            memo_data: Some("fffe".to_string()),
            memo_format: Some("hex".to_string()),
        }];
        let memo_data = extract_and_decode_memo(&Some(memos), "test_type");
        assert!(memo_data
            .err()
            .unwrap()
            .to_string()
            .contains("Invalid UTF-8"));
    }

    #[test]
    fn test_parse_payment_amount_drops() {
        let payment = PaymentTransaction {
            amount: xrpl_api::Amount::Drops("100".to_string()),
            ..Default::default()
        };
        let payment_amount = parse_payment_amount(&payment);
        assert!(matches!(payment_amount, Ok(XRPLPaymentAmount::Drops(100))));
    }

    #[test]
    fn test_parse_payment_amount_drops_invalid_amount() {
        let payment = PaymentTransaction {
            amount: xrpl_api::Amount::Drops("invalid".to_string()),
            ..Default::default()
        };
        let payment_amount = parse_payment_amount(&payment);
        assert!(payment_amount.is_err());

        let payment = PaymentTransaction {
            amount: xrpl_api::Amount::Drops("-100".to_string()),
            ..Default::default()
        };
        let payment_amount = parse_payment_amount(&payment);
        assert!(payment_amount.is_err());
    }

    #[test]
    fn test_parse_payment_amount_issued() {
        let payment = PaymentTransaction {
            amount: xrpl_api::Amount::Issued(IssuedAmount {
                value: "100.0".to_string(),
                currency: "USD".to_string(),
                issuer: "rPT1Sjq2YGrBMTttX4GZHjKu9dyfzbpAYe".to_string(),
            }),
            ..Default::default()
        };
        let payment_amount = parse_payment_amount(&payment);
        assert!(matches!(
            payment_amount,
            Ok(XRPLPaymentAmount::Issued(token, amount)) if amount == XRPLTokenAmount::from_str("100.0").unwrap() && token.issuer == XRPLAccountId::from_str("rPT1Sjq2YGrBMTttX4GZHjKu9dyfzbpAYe").unwrap() && token.currency == XRPLCurrency::new("USD").unwrap()
        ));
    }

    #[test]
    fn test_parse_payment_amount_issued_invalid_amount() {
        let payment = PaymentTransaction {
            amount: xrpl_api::Amount::Issued(IssuedAmount {
                value: "invalid".to_string(),
                currency: "USD".to_string(),
                issuer: "rPT1Sjq2YGrBMTttX4GZHjKu9dyfzbpAYe".to_string(),
            }),
            ..Default::default()
        };
        let payment_amount = parse_payment_amount(&payment);
        assert!(payment_amount.is_err());
    }

    #[test]
    fn test_parse_payment_amount_issued_invalid_issuer() {
        let payment = PaymentTransaction {
            amount: xrpl_api::Amount::Issued(IssuedAmount {
                value: "100".to_string(),
                currency: "USD".to_string(),
                issuer: "random".to_string(),
            }),
            ..Default::default()
        };
        let payment_amount = parse_payment_amount(&payment);
        assert!(payment_amount.is_err());
    }

    #[test]
    fn test_parse_payment_amount_issued_invalid_currency() {
        let payment = PaymentTransaction {
            amount: xrpl_api::Amount::Issued(IssuedAmount {
                value: "100".to_string(),
                currency: "NONEXISTENT".to_string(),
                issuer: "rPT1Sjq2YGrBMTttX4GZHjKu9dyfzbpAYe".to_string(),
            }),
            ..Default::default()
        };
        let payment_amount = parse_payment_amount(&payment);
        assert!(payment_amount.is_err());
    }

    #[test]
    fn test_parse_payment_amount_default() {
        // Default amount is 0 drops
        let payment = PaymentTransaction {
            ..Default::default()
        };
        let payment_amount = parse_payment_amount(&payment);
        assert!(matches!(payment_amount, Ok(XRPLPaymentAmount::Drops(0))));
    }

    #[test]
    fn test_parse_message_from_context() {
        let dummy_message : XRPLMessage = serde_json::from_str(r#"
        {
            "prover_message": {
                "tx_id": "0123456789abcdef0123456789abcdef0123456789abcdef0123456789abcdef",
                "unsigned_tx_hash": "fedcba9876543210fedcba9876543210fedcba9876543210fedcba9876543210"
            }
        }"#).unwrap();
        let metadata = TaskMetadata {
            source_context: Some(BTreeMap::from([(
                "xrpl_message".to_string(),
                serde_json::to_string(&dummy_message).unwrap(),
            )])),
            ..Default::default()
        };
        let message_result = parse_message_from_context(&Some(metadata));
        assert!(matches!(message_result, Ok(message) if message == dummy_message));
    }

    #[test]
    fn test_parse_message_from_context_missing_source_context() {
        let metadata = TaskMetadata {
            source_context: None,
            ..Default::default()
        };
        let message_result = parse_message_from_context(&Some(metadata));
        assert!(message_result.is_err());
        assert!(message_result
            .err()
            .unwrap()
            .to_string()
            .contains("Verify task missing source_context field"));
    }

    #[test]
    fn test_parse_message_from_context_missing_prover_message() {
        let dummy_message : XRPLMessage = serde_json::from_str(r#"
        {
            "prover_message": {
                "tx_id": "0123456789abcdef0123456789abcdef0123456789abcdef0123456789abcdef",
                "unsigned_tx_hash": "fedcba9876543210fedcba9876543210fedcba9876543210fedcba9876543210"
            }
        }"#).unwrap();
        let metadata = TaskMetadata {
            source_context: Some(BTreeMap::from([(
                "prover_message".to_string(),
                serde_json::to_string(&dummy_message).unwrap(),
            )])),
            ..Default::default()
        };
        let message_result = parse_message_from_context(&Some(metadata));
        assert!(message_result.is_err());
        assert!(message_result
            .err()
            .unwrap()
            .to_string()
            .contains("Verify task missing xrpl_message in source_context"));
    }

    #[test]
    fn test_parse_message_from_context_failed_parsing() {
        let metadata = TaskMetadata {
            source_context: Some(BTreeMap::from([(
                "xrpl_message".to_string(),
                "invalid".to_string(),
            )])),
            ..Default::default()
        };
        let message_result = parse_message_from_context(&Some(metadata));
        assert!(message_result.is_err());
        assert!(message_result
            .err()
            .unwrap()
            .to_string()
            .contains("Failed to parse xrpl_message"));
    }

    #[tokio::test]
    async fn test_setup_heartbeat() {
        let container = GenericImage::new("redis", "7.2.4")
            .with_exposed_port(6379.tcp())
            .with_wait_for(WaitFor::message_on_stdout("Ready to accept connections"))
            .start()
            .await
            .unwrap();

        let host = container.get_host().await.unwrap();
        let host_port = container.get_host_port_ipv4(6379).await.unwrap();

        let url = format!("redis://{host}:{host_port}");
        let client = Client::open(url.as_ref()).unwrap();

        let pool = r2d2::Pool::builder()
            .connection_timeout(Duration::from_millis(1000))
            .build(client)
            .unwrap();
        let mut conn = pool.get().unwrap();
        tokio::time::pause();
        setup_heartbeat("test".to_string(), pool);
        let mut val: Option<String> = conn.get("test").unwrap();
        assert!(val.is_none());

        // It may be misleading to think that moving the clock forwards by 15 seconds will complete
        // the loop. In fact, advance will move the tokio loop forward and change the clock, so
        // the loop needs to be run as many times as there are yield opportunities.
        tokio::time::advance(Duration::from_secs(1)).await;
        val = conn.get("test").unwrap();
        assert_eq!(val, Some("1".to_string()));
    }
}<|MERGE_RESOLUTION|>--- conflicted
+++ resolved
@@ -308,12 +308,6 @@
 
 #[cfg(test)]
 mod tests {
-<<<<<<< HEAD
-    use crate::{database::MockDatabase, price_view::MockPriceView};
-    use redis::Client;
-    use std::collections::HashMap;
-    use std::time::Duration;
-=======
     use std::{
         collections::{BTreeMap, HashMap},
         fs,
@@ -322,7 +316,6 @@
 
     use crate::{database::MockDatabase, price_view::MockPriceView};
     use redis::Client;
->>>>>>> a7e76ac6
     use testcontainers::{
         core::{IntoContainerPort, WaitFor},
         runners::AsyncRunner,
