--- conflicted
+++ resolved
@@ -14,10 +14,6 @@
 pub mod queue;
 pub mod redis;
 pub mod subscriber;
-<<<<<<< HEAD
-pub mod utils;
-pub mod logging;
-=======
 mod test_utils;
 pub mod utils;
->>>>>>> e5047724
+pub mod logging;