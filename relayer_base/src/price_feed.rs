--- conflicted
+++ resolved
@@ -2,12 +2,8 @@
 use coingecko::CoinGeckoClient;
 use rust_decimal::prelude::FromPrimitive;
 use rust_decimal::Decimal;
-<<<<<<< HEAD
 use std::collections::HashMap;
-use tracing::{error, info, warn};
-=======
 use tracing::{error, info, info_span, warn, Instrument};
->>>>>>> 66d3bfae
 
 use crate::config::{Config, PriceFeedConfig};
 use crate::database::Database;
@@ -54,7 +50,7 @@
 
 #[async_trait]
 impl PriceFeed for CoinGeckoPriceFeed {
-<<<<<<< HEAD
+    #[tracing::instrument(skip(self))]
     async fn fetch(&self, pairs: &[String]) -> FetchResult {
         let (coin_ids, vs_currencies): (Vec<_>, Vec<_>) = pairs
             .iter()
@@ -69,27 +65,6 @@
                     warn!("{vs} is not supported as a vs_currency");
                     return None;
                 }
-=======
-    #[tracing::instrument(skip(self))]
-    fn fetch<'a>(
-        &'a self,
-        pairs: &'a [String],
-    ) -> Pin<Box<dyn Future<Output = FetchResult> + Send + 'a>> {
-        Box::pin(async move {
-            let (coin_ids, vs_currencies): (Vec<_>, Vec<_>) = pairs
-                .iter()
-                .filter_map(|pair| {
-                    let Some((token_a, token_b)) = pair.split_once('/') else {
-                        warn!("Bad pair format: {pair}");
-                        return None;
-                    };
-
-                    let vs = token_b.to_lowercase();
-                    if !self.supported_vs_currencies.contains(&vs) {
-                        warn!("{vs} is not supported as a vs_currency");
-                        return None;
-                    }
->>>>>>> 66d3bfae
 
                 match self.get_coin_id(token_a) {
                     Some(coin_id) => Some((coin_id, vs)),
