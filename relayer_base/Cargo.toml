[package]
name = "relayer-base"
version = "0.1.0"
edition = "2021"

[dependencies]
anyhow = { workspace = true }
lapin = { workspace = true }
async-stream = { workspace = true }
futures = { workspace = true }
serde_json = { workspace = true }
tokio = { workspace = true }
tracing = { workspace = true }
tracing-subscriber = { workspace = true }
xrpl_api = { workspace = true }
xrpl_types = { workspace = true }
xrpl_http_client = { workspace = true }
xrpl_amplifier_types = { workspace = true }
axelar-wasm-std = { workspace = true }
router_api = { workspace = true }
multisig = { workspace = true }
interchain-token-service = { workspace = true }
hex = { workspace = true }
reqwest = { workspace = true }
thiserror = { workspace = true }
error-stack = { workspace = true }
serde = { workspace = true }
tokio-util = { workspace = true }
uuid = { workspace = true }
redis = { workspace = true }
async-std = { workspace = true }
sentry = { workspace = true }
sentry-tracing = { workspace = true }
base64 = { workspace = true }
serde_yaml = { workspace = true }
chrono = { workspace = true }
coingecko = { workspace = true }
rust_decimal = { workspace = true }
reqwest-retry = { workspace = true }
reqwest-middleware = { workspace = true }
sqlx = { workspace = true }
dotenv = { workspace = true }
r2d2 = { workspace = true }
<<<<<<< HEAD
mockall = { workspace = true, optional = true }
serde_with = "3.14.0"
=======
testcontainers = { workspace = true }
>>>>>>> f14717bf

[dev-dependencies]
mockall = { workspace = true }
mockito = { workspace = true }

[[bin]]
name = "price_feed"
path = "src/bin/price_feed.rs"

[[bin]]
name = "queue_migration"
path = "src/bin/scripts/queue_migration.rs"

[features]
mocks = ["dep:mockall"]<|MERGE_RESOLUTION|>--- conflicted
+++ resolved
@@ -41,12 +41,9 @@
 sqlx = { workspace = true }
 dotenv = { workspace = true }
 r2d2 = { workspace = true }
-<<<<<<< HEAD
 mockall = { workspace = true, optional = true }
+testcontainers = { workspace = true }
 serde_with = "3.14.0"
-=======
-testcontainers = { workspace = true }
->>>>>>> f14717bf
 
 [dev-dependencies]
 mockall = { workspace = true }
