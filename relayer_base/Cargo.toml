--- conflicted
+++ resolved
@@ -58,10 +58,8 @@
 name = "queue_migration"
 path = "src/bin/scripts/queue_migration.rs"
 
-<<<<<<< HEAD
 [features]
 mocks = ["dep:mockall"]
-=======
+
 [lints]
-workspace = true
->>>>>>> 3dbb0125
+workspace = true