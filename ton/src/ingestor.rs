--- conflicted
+++ resolved
@@ -1,12 +1,9 @@
 use crate::models::ton_trace::{EventSummary, UpdateEvents};
 use crate::parser::TraceParserTrait;
 use async_trait::async_trait;
-<<<<<<< HEAD
-=======
 use opentelemetry::global::ObjectSafeSpan;
 use opentelemetry::trace::Tracer;
 use opentelemetry::{global, Context, KeyValue};
->>>>>>> 7dff612e
 use relayer_base::error::IngestorError;
 use relayer_base::gmp_api::gmp_types::{
     ConstructProofTask, Event, ReactToWasmEventTask, RetryTask, VerifyTask,
@@ -38,10 +35,7 @@
     TP: TraceParserTrait + ThreadSafe,
     TM: UpdateEvents + ThreadSafe,
 {
-<<<<<<< HEAD
-=======
-    #[tracing::instrument(skip(self))]
->>>>>>> 7dff612e
+    #[tracing::instrument(skip(self))]
     async fn handle_verify(&self, task: VerifyTask) -> Result<(), IngestorError> {
         warn!("handle_verify: {:?}", task);
 
