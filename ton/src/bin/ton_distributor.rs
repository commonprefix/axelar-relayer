--- conflicted
+++ resolved
@@ -54,12 +54,6 @@
         TaskKind::GatewayTx,
     ]);
 
-<<<<<<< HEAD
-    let redis_client = redis::Client::open(config.common_config.redis_server.clone())?;
-    let redis_conn = connection_manager(redis_client, None, None, None).await?;
-
-=======
->>>>>>> 7dff612e
     setup_heartbeat("heartbeat:distributor".to_owned(), redis_conn, None);
 
     let mut sigint = signal(SignalKind::interrupt())?;
