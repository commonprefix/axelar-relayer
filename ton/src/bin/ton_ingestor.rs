--- conflicted
+++ resolved
@@ -1,22 +1,12 @@
 use dotenv::dotenv;
 use relayer_base::config::config_from_yaml;
 use relayer_base::database::PostgresDB;
-<<<<<<< HEAD
-use relayer_base::price_view::PriceView;
-use relayer_base::queue::Queue;
-use relayer_base::redis::connection_manager;
-use relayer_base::utils::setup_logging;
-use relayer_base::{gmp_api, ingestor};
-=======
-use relayer_base::gmp_api;
-use relayer_base::ingestor::Ingestor;
 use relayer_base::logging::setup_logging;
 use relayer_base::logging_ctx_cache::RedisLoggingCtxCache;
 use relayer_base::price_view::PriceView;
 use relayer_base::queue::Queue;
 use relayer_base::redis::connection_manager;
-use relayer_base::utils::setup_heartbeat;
->>>>>>> 66d3bfae
+use relayer_base::{gmp_api, ingestor};
 use sqlx::PgPool;
 use std::str::FromStr;
 use std::sync::Arc;
@@ -26,6 +16,7 @@
 use ton::parser::TraceParser;
 use ton::ton_trace::PgTONTraceModel;
 use tonlib_core::TonAddress;
+
 #[tokio::main]
 async fn main() -> anyhow::Result<()> {
     dotenv().ok();
@@ -72,38 +63,20 @@
         config.common_config.chain_name,
     );
 
-<<<<<<< HEAD
     let redis_client = redis::Client::open(config.common_config.redis_server.clone())?;
     let redis_conn = connection_manager(redis_client, None, None, None).await?;
 
     let ton_trace_model = PgTONTraceModel::new(pg_pool.clone());
     let ton_ingestor = TONIngestor::new(parser, ton_trace_model);
-=======
-    let ton_trace_model = PgTONTraceModel::new(pg_pool.clone());
-    let ton_ingestor = TONIngestor::new(parser, ton_trace_model);
-    let redis_client = redis::Client::open(config.common_config.redis_server.clone())?;
-    let redis_conn = connection_manager(redis_client, None, None, None).await?;
 
     let logging_ctx_cache = RedisLoggingCtxCache::new(redis_conn.clone());
-    let ingestor = Ingestor::new(gmp_api, ton_ingestor, Arc::new(logging_ctx_cache));
-
-    setup_heartbeat("heartbeat:ingestor".to_owned(), redis_conn);
-
-    let mut sigint = signal(SignalKind::interrupt())?;
-    let mut sigterm = signal(SignalKind::terminate())?;
-
-    tokio::select! {
-        _ = sigint.recv()  => {},
-        _ = sigterm.recv() => {},
-        _ = ingestor.run(Arc::clone(&events_queue), Arc::clone(&tasks_queue)) => {},
-    }
->>>>>>> 66d3bfae
 
     ingestor::run_ingestor(
         &tasks_queue,
         &events_queue,
         gmp_api,
         redis_conn,
+        Arc::new(logging_ctx_cache),
         Arc::new(ton_ingestor),
     )
     .await?;
