use dotenv::dotenv;
use relayer_base::config::config_from_yaml;
use relayer_base::redis::connection_manager;
use relayer_base::utils::setup_heartbeat;
use relayer_base::{
    database::PostgresDB, gmp_api, payload_cache::PayloadCache, queue::Queue, utils::setup_logging,
};
use sqlx::PgPool;
use std::sync::Arc;
use tokio::signal::unix::{signal, SignalKind};
use ton::config::TONConfig;
use ton::high_load_query_id_db_wrapper::HighLoadQueryIdDbWrapper;
use ton::includer::TONIncluder;
use ton::ton_wallet_query_id::PgTONWalletQueryIdModel;

#[tokio::main]
async fn main() -> anyhow::Result<()> {
    dotenv().ok();
    let network = std::env::var("NETWORK").expect("NETWORK must be set");
    let config: TONConfig = config_from_yaml(&format!("config.{network}.yaml"))?;

    let _guard = setup_logging(&config.common_config);

    let tasks_queue = Queue::new(&config.common_config.queue_address, "includer_tasks").await;
    let construct_proof_queue =
        Queue::new(&config.common_config.queue_address, "construct_proof").await;
    let redis_client = redis::Client::open(config.common_config.redis_server.clone())?;
    let redis_conn = connection_manager(redis_client.clone(), None, None, None).await?;

    let postgres_db = PostgresDB::new(&config.common_config.postgres_url).await?;
    let payload_cache_for_includer = PayloadCache::new(postgres_db);

    let pg_pool = PgPool::connect(&config.common_config.postgres_url).await?;
    let model = PgTONWalletQueryIdModel::new(pg_pool.clone());
    let gmp_api = gmp_api::construct_gmp_api(pg_pool.clone(), &config.common_config, true)?;

    let high_load_query_id_wrapper = HighLoadQueryIdDbWrapper::new(model).await;
    let ton_includer = TONIncluder::new(
        config,
        gmp_api,
        redis_conn.clone(),
        payload_cache_for_includer,
        Arc::clone(&construct_proof_queue),
        Arc::new(high_load_query_id_wrapper),
    )
    .await
<<<<<<< HEAD
    .expect("Failed to construct TONIncluder");
=======
    .expect("Failed to create TonIncluder");
>>>>>>> 6226563d
    let mut sigint = signal(SignalKind::interrupt())?;
    let mut sigterm = signal(SignalKind::terminate())?;

    setup_heartbeat("heartbeat:includer".to_owned(), redis_conn);

    tokio::select! {
        _ = sigint.recv()  => {},
        _ = sigterm.recv() => {},
        _ = ton_includer.run(Arc::clone(&tasks_queue)) => {},
    }

    tasks_queue.close().await;
    construct_proof_queue.close().await;

    Ok(())
}<|MERGE_RESOLUTION|>--- conflicted
+++ resolved
@@ -44,11 +44,7 @@
         Arc::new(high_load_query_id_wrapper),
     )
     .await
-<<<<<<< HEAD
     .expect("Failed to construct TONIncluder");
-=======
-    .expect("Failed to create TonIncluder");
->>>>>>> 6226563d
     let mut sigint = signal(SignalKind::interrupt())?;
     let mut sigterm = signal(SignalKind::terminate())?;
 
