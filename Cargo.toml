[workspace]
members = ["relayer_base", "recovery_tools", "xrpl", "ton"]
resolver = "2"

[workspace.dependencies]
relayer-base = { path = "relayer_base" }
xrpl = { path = "xrpl" }
recovery-tools = { path = "recovery_tools" }
anyhow = "1.0.93"
async-stream = "0.3.6"
futures = "0.3.31"
lapin = "2.5.0"
serde_json = "1.0.133"
serde_derive = "1.0.215"
tokio = { version = "1.41.1", features = ["full", "test-util"] }
tracing = "0.1.40"
tracing-subscriber = "0.3.18"
dotenv = "0.15.0"
sqlx = { version = "0.8.1", features = [
    "runtime-tokio-rustls",
    "postgres",
    "chrono",
] }
xrpl_api = { git = "https://github.com/commonprefix/xrpl-sdk-rust", branch = "main", package = "xrpl_api" }
xrpl_ws_client = { git = "https://github.com/commonprefix/xrpl-sdk-rust", branch = "main", package = "xrpl_ws_client" }
xrpl_types = { git = "https://github.com/commonprefix/xrpl-sdk-rust", branch = "main", package = "xrpl_types" }
xrpl_http_client = { git = "https://github.com/commonprefix/xrpl-sdk-rust", branch = "main", package = "xrpl_http_client" }
xrpl_binary_codec = { git = "https://github.com/commonprefix/xrpl-sdk-rust", branch = "main", package = "xrpl_binary_codec" }
xrpl_amplifier_types = { git = "https://github.com/commonprefix/axelar-amplifier", branch = "fix/non-unique-unsigned-tx-hash", package = "xrpl-types" }
axelar-wasm-std = { git = "https://github.com/commonprefix/axelar-amplifier", branch = "fix/non-unique-unsigned-tx-hash", package = "axelar-wasm-std" }
xrpl_gateway = { git = "https://github.com/commonprefix/axelar-amplifier", branch = "xrpl", package = "xrpl-gateway" }
xrpl_multisig_prover = { git = "https://github.com/commonprefix/axelar-amplifier", branch = "xrpl", package = "xrpl-multisig-prover" }
router_api = { git = "https://github.com/commonprefix/axelar-amplifier", branch = "fix/non-unique-unsigned-tx-hash", package = "router-api" }
multisig = { git = "https://github.com/commonprefix/axelar-amplifier", branch = "fix/non-unique-unsigned-tx-hash", package = "multisig" }
interchain-token-service = { git = "https://github.com/commonprefix/axelar-amplifier", branch = "xrpl", package = "interchain-token-service" }
hex = "0.4.3"
reqwest = { version = "0.12.9", features = ["native-tls"] }
thiserror = "2.0.3"
error-stack = "0.5.0"
serde = "1.0.215"
libsecp256k1 = "0.7.1"
tokio-util = "0.7.12"
uuid = { version = "1.17.0", features = ["v4"] }
redis = { version = "0.27.6", features = ["r2d2", "tls-rustls"] }
r2d2 = "0.8.10"
async-std = "1.13.0"
sentry = "0.36.0"
sentry-tracing = "0.36.0"
base64 = "0.22.1"
serde_yaml = "0.9.34"
chrono = { version = "0.4.40", features = ["serde"] }
rand = "0.9.1"
coingecko = "1.1.3"
rust_decimal = "1.37.1"
reqwest-retry = "0.7.0"
reqwest-middleware = "0.4.2"
regex = "1.11.1"
mockall = "0.13.1"
mockito = "1.6.1"
testcontainers = "0.24.0"
<<<<<<< HEAD
async-trait = "0.1.88"
=======
testcontainers-modules = { version = "0.12.1", features = ["postgres"] }
>>>>>>> 9531d641
<|MERGE_RESOLUTION|>--- conflicted
+++ resolved
@@ -58,8 +58,5 @@
 mockall = "0.13.1"
 mockito = "1.6.1"
 testcontainers = "0.24.0"
-<<<<<<< HEAD
 async-trait = "0.1.88"
-=======
-testcontainers-modules = { version = "0.12.1", features = ["postgres"] }
->>>>>>> 9531d641
+testcontainers-modules = { version = "0.12.1", features = ["postgres"] }