--- conflicted
+++ resolved
@@ -60,10 +60,8 @@
 mockito = "1.6.1"
 testcontainers = "0.24.0"
 testcontainers-modules = { version = "0.12.1", features = ["postgres"] }
-<<<<<<< HEAD
 async-trait = "0.1.88"
 tonlib-core = "0.26.0"
-=======
 
 # switch between warn and allow to enable/disable more restrictive clippy lints
 [workspace.lints.clippy]
@@ -72,5 +70,4 @@
 indexing_slicing = "warn"
 clone_on_ref_ptr = "warn"
 redundant_clone = "warn"
-unnecessary_box_returns = "warn"
->>>>>>> 3dbb0125
+unnecessary_box_returns = "warn"